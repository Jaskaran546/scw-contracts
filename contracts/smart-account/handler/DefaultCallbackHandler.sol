// SPDX-License-Identifier: LGPL-3.0-only
pragma solidity 0.8.17;

/* solhint-disable no-empty-blocks */

import {IERC1155Receiver} from "@openzeppelin/contracts/token/ERC1155/IERC1155Receiver.sol";
import {IERC721Receiver} from "@openzeppelin/contracts/token/ERC721/IERC721Receiver.sol";
import {IERC777Recipient} from "@openzeppelin/contracts/token/ERC777/IERC777Recipient.sol";
import {IERC165} from "@openzeppelin/contracts/utils/introspection/IERC165.sol";

/** @title Default Callback Handler - returns true for known token callbacks
 *   @dev Handles EIP-1271 compliant isValidSignature requests.
 *  @notice inspired by Richard Meissner's <richard@gnosis.pm> implementation
 */
contract DefaultCallbackHandler is
    IERC165,
    IERC1155Receiver,
    IERC777Recipient,
    IERC721Receiver
{
    string public constant NAME = "Default Callback Handler";
    string public constant VERSION = "1.0.0";

<<<<<<< HEAD
    error NonExistingMethodCalled(bytes4 selector);

    fallback() external {
        revert NonExistingMethodCalled(msg.sig);
    }

=======
    /**
     * @dev Checks if the contract supports a given interface.
     * @param interfaceId The interface identifier, as specified in ERC-165.
     * @return True if the contract implements the given interface, false otherwise.
     */
>>>>>>> 2c2095d9
    function supportsInterface(
        bytes4 interfaceId
    ) external view virtual override returns (bool) {
        return
            interfaceId == type(IERC1155Receiver).interfaceId ||
            interfaceId == type(IERC721Receiver).interfaceId ||
            interfaceId == type(IERC777Recipient).interfaceId ||
            interfaceId == type(IERC165).interfaceId;
    }

    /**
     * @dev Handles the receipt of a single ERC1155 token type.
     * @return The interface selector for the called function.
     */
    function onERC1155Received(
        address,
        address,
        uint256,
        uint256,
        bytes calldata
    ) external pure override returns (bytes4) {
        return IERC1155Receiver.onERC1155Received.selector;
    }

    /**
     * @dev Handles the receipt of multiple ERC1155 token types.
     * @return The interface selector for the called function.
     */
    function onERC1155BatchReceived(
        address,
        address,
        uint256[] calldata,
        uint256[] calldata,
        bytes calldata
    ) external pure override returns (bytes4) {
        return IERC1155Receiver.onERC1155BatchReceived.selector;
    }

    /**
     * @dev Handles the receipt of an ERC721 token.
     * @return The interface selector for the called function.
     */
    function onERC721Received(
        address,
        address,
        uint256,
        bytes calldata
    ) external pure override returns (bytes4) {
        return IERC721Receiver.onERC721Received.selector;
    }

    /**
     * @dev Handles the receipt of an ERC777 token.
     * This function does not have any specific logic as it's implemented for completeness.
     */
    function tokensReceived(
        address,
        address,
        address,
        uint256,
        bytes calldata,
        bytes calldata
    ) external pure override {
        // We implement this for completeness, doesn't really have any value
    }
}<|MERGE_RESOLUTION|>--- conflicted
+++ resolved
@@ -21,20 +21,18 @@
     string public constant NAME = "Default Callback Handler";
     string public constant VERSION = "1.0.0";
 
-<<<<<<< HEAD
     error NonExistingMethodCalled(bytes4 selector);
 
     fallback() external {
         revert NonExistingMethodCalled(msg.sig);
     }
 
-=======
     /**
      * @dev Checks if the contract supports a given interface.
      * @param interfaceId The interface identifier, as specified in ERC-165.
      * @return True if the contract implements the given interface, false otherwise.
      */
->>>>>>> 2c2095d9
+
     function supportsInterface(
         bytes4 interfaceId
     ) external view virtual override returns (bool) {
