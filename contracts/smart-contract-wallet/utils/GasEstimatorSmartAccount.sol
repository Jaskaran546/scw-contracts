--- conflicted
+++ resolved
@@ -9,14 +9,9 @@
   function estimate(
     address _actualWallet,
     address _factory,
-<<<<<<< HEAD
-    address _owner,
-    uint256 _index,
-=======
     address _implementation,
     bytes calldata initializer,
     uint _index,
->>>>>>> 87f7da8a
     bytes calldata _data // execTransaction data // counterFactual wallet should have assets if required
   ) external returns (bool success, bytes memory result, uint256 gas) {
     // solhint-disable
