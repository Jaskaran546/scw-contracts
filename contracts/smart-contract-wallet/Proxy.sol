--- conflicted
+++ resolved
@@ -9,14 +9,9 @@
     // no fixed address(0) storage slot
     // address internal singleton;
 
-<<<<<<< HEAD
-    constructor(address _implementation) payable {
-         assert(_IMPLEMENTATION_SLOT == bytes32(uint256(keccak256("biconomy.scw.proxy.implementation")) - 1));
-=======
     constructor(address _implementation) {
          require(_implementation != address(0), "Invalid implementation address");
          // solhint-disable-next-line no-inline-assembly
->>>>>>> 293efe2f
          assembly {
              sstore(address(),_implementation) 
          }
