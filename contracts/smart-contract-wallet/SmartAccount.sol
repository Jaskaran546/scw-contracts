// SPDX-License-Identifier: MIT
pragma solidity 0.8.17;

import {BaseSmartAccount, IEntryPoint, Transaction, FeeRefund, Enum, UserOperation} from "./BaseSmartAccount.sol";
import {ModuleManager} from "./base/ModuleManager.sol";
import {FallbackManager} from "./base/FallbackManager.sol";
import {SignatureDecoder} from "./common/SignatureDecoder.sol";
import {SecuredTokenTransfer} from "./common/SecuredTokenTransfer.sol";
import {LibAddress} from "./libs/LibAddress.sol";
import {ISignatureValidator, ISignatureValidatorConstants} from "./interfaces/ISignatureValidator.sol";
import {IERC165} from "./interfaces/IERC165.sol";
import {ReentrancyGuard} from "./common/ReentrancyGuard.sol";
import {SmartAccountErrors} from "./common/Errors.sol";
import {ECDSA} from "@openzeppelin/contracts/utils/cryptography/ECDSA.sol";

contract SmartAccount is
    BaseSmartAccount,
    ModuleManager,
    FallbackManager,
    SignatureDecoder,
    SecuredTokenTransfer,
    ISignatureValidatorConstants,
    IERC165,
    ReentrancyGuard,
    SmartAccountErrors
{
    using ECDSA for bytes32;
    using LibAddress for address;

    // Storage
    // Version
    string public constant VERSION = "1.0.4"; // using AA 0.4.0

    // Domain Seperators keccak256("EIP712Domain(uint256 chainId,address verifyingContract)");
    bytes32 internal constant DOMAIN_SEPARATOR_TYPEHASH =
        0x47e79534a245952e8b16893a336b85a3d9ea9fa8c573f3d803afb92a79469218;

    // keccak256(
    //     "AccountTx(address to,uint256 value,bytes data,uint8 operation,uint256 targetTxGas,uint256 baseGas,uint256 gasPrice,uint256 tokenGasPriceFactor,address gasToken,address refundReceiver,uint256 nonce)"
    // );
    bytes32 internal constant ACCOUNT_TX_TYPEHASH =
        0xda033865d68bf4a40a5a7cb4159a99e33dba8569e65ea3e38222eb12d9e66eee;

    // Owner storage
    address public owner;

    // changed to 2D nonce below
    // @notice there is no _nonce
    mapping(uint256 => uint256) public nonces;

    // Mapping to keep track of all message hashes that have been approved by the owner
    // by ALL REQUIRED owners in a multisig flow
    mapping(bytes32 => uint256) public signedMessages;

    // AA immutable storage
    IEntryPoint private immutable _entryPoint;

    uint256 private immutable _chainId;

    address private immutable _self;

    // This constructor ensures that this contract can only be used as a master copy for Proxy accounts
    constructor(IEntryPoint anEntryPoint) {
        _self = address(this);
        // By setting the owner it is not possible to call init anymore,
        // so we create an account with fixed non-zero owner.
        // This is an unusable account, perfect for the singleton
        owner = address(0xEeeeeEeeeEeEeeEeEeEeeEEEeeeeEeeeeeeeEEeE);
        if (address(anEntryPoint) == address(0))
            revert EntryPointCannotBeZero();
        _entryPoint = anEntryPoint;
        _chainId = block.chainid;
    }

    // Events
    // EOA + Version tracking
    event ImplementationUpdated(
        address indexed _scw,
        string indexed version,
        address indexed newImplementation
    );

    event EOAChanged(
        address indexed _scw,
        address indexed _oldEOA,
        address indexed _newEOA
    );
    event AccountHandlePayment(bytes32 indexed txHash, uint256 indexed payment);
    event SmartAccountReceivedNativeToken(
        address indexed sender,
        uint256 indexed value
    );

    // todo
    // emit events like executedTransactionFromModule
    // emit events with whole information of execTransaction (ref Safe L2)

    // modifiers
    // onlyOwner
    /**
     * @notice Throws if the sender is not the owner.
     */
    modifier onlyOwner() {
        if (msg.sender != owner) revert CallerIsNotOwner(msg.sender);
        _;
    }

    // onlyOwner OR self
    modifier mixedAuth() {
        if (msg.sender != owner && msg.sender != address(this))
            revert MixedAuthFail(msg.sender);
        _;
    }

    // @notice authorized modifier (onlySelf) is already inherited

    // Setters

    /**
     * @dev Allows to change the owner of the smart account by current owner or self-call (modules)
     * @param _newOwner Address of the new signatory
     */
    function setOwner(address _newOwner) public mixedAuth {
        if (_newOwner == address(0)) revert OwnerCannotBeZero();
        require(
            _newOwner != address(this),
            "Smart Account:: new Signatory address cannot be self"
        );
        require(
            _newOwner != owner,
            "new Signatory address cannot be same as old one"
        );
        address oldOwner = owner;
        assembly {
            sstore(owner.slot, _newOwner)
        }
        emit EOAChanged(address(this), oldOwner, _newOwner);
    }

    function getImplementation()
        external
        view
        returns (address _implementation)
    {
        // solhint-disable-next-line no-inline-assembly
        assembly {
            _implementation := sload(address())
        }
    }

    /**
     * @notice Updates the implementation of the base wallet
     * @param _implementation New wallet implementation
     */
    // all the new implementations MUST have this method!
    function updateImplementation(
        address _implementation
    ) public virtual mixedAuth {
        require(_implementation != address(0), "Address cannot be zero");
        if (!_implementation.isContract())
            revert InvalidImplementation(_implementation);
        // solhint-disable-next-line no-inline-assembly
        assembly {
            sstore(address(), _implementation)
        }
        // review here the second argument it emits is: VERSION upgraded from but not the VERSION it's upgraded to
        emit ImplementationUpdated(address(this), VERSION, _implementation);
    }

    // Getters
    /**
     * @dev Returns the domain separator for this contract, as defined in the EIP-712 standard.
     * @return bytes32 The domain separator hash.
     */
    function domainSeparator() public view returns (bytes32) {
        return
            keccak256(
                abi.encode(
                    DOMAIN_SEPARATOR_TYPEHASH,
                    block.chainid,
                    address(this)
                )
            );
    }

    /**
     * @notice Returns the ID of the chain the contract is currently deployed on.
     * @return _chainId The ID of the current chain as a uint256.
     */
    function getChainId() public view returns (uint256) {
        return _chainId;
    }

    /**
     * @dev returns a value from the nonces 2d mapping
     * @param batchId : the key of the user's batch being queried
     * @return nonce : the number of transactions made within said batch
     */
    function getNonce(uint256 batchId) public view returns (uint256) {
        return nonces[batchId];
    }

    /**
     * @dev Standard interface for 1d nonces. Use it for Account Abstraction flow.
     */
    function nonce() public view virtual override returns (uint256) {
        return nonces[0];
    }

    /**
     * return the entryPoint used by this account.
     * subclass should return the current entryPoint used by this account.
     */
    function entryPoint() public view virtual override returns (IEntryPoint) {
        return _entryPoint;
    }

    /**
     * @dev Initialize the Smart Account with required states
     * @param _owner Signatory of the Smart Account
     * @param _handler Default fallback handler provided in Smart Account
     * @notice devs need to make sure it is only callble once by initiazer or state check restrictions
     * @notice any further implementations that introduces a new state must have a reinit method
     * @notice init is prevented here by setting owner in the constructor and checking here for address(0)
     */
    function init(address _owner, address _handler) external override {
        if (owner != address(0)) revert AlreadyInitialized(address(this));
        if (_owner == address(0)) revert OwnerCannotBeZero();
        owner = _owner;
        _setFallbackHandler(_handler);
<<<<<<< HEAD
        // can be emitted owner, entryPoint, VERSION, handler
=======
>>>>>>> 9066ce4d
        _setupModules(address(0), bytes(""));
    }

    // @review: max and min use from Math.sol instead of re-implemented in the contracts
    /**
     * @dev Returns the largest of two numbers.
     */
    function max(uint256 a, uint256 b) internal pure returns (uint256) {
        return a >= b ? a : b;
    }

    /**
     * @dev Gnosis style transaction with optional repay in native tokens OR ERC20
     * @dev Allows to execute a transaction confirmed by required signature/s and then pays the account that submitted the transaction.
     * @dev Function name optimized to have hash started with zeros to make this function calls cheaper
     * @notice The fees are always transferred, even if the user transaction fails.
     * @param _tx Smart Account transaction
     * @param refundInfo Required information for gas refunds
     * @param signatures Packed signature/s data ({bytes32 r}{bytes32 s}{uint8 v})
     */
    function execTransaction_S6W(
        Transaction memory _tx,
        FeeRefund memory refundInfo,
        bytes memory signatures
    ) public payable virtual nonReentrant() returns (bool success) {
        uint256 startGas = gasleft();
        bytes32 txHash;
        // Use scope here to limit variable lifetime and prevent `stack too deep` errors
        {
            bytes memory txHashData = encodeTransactionData(
                // Transaction info
                _tx,
                // Payment info
                refundInfo,
                // Signature info
                nonces[1]++
            );
            txHash = keccak256(txHashData);
            checkSignatures(txHash, signatures);
        }

        // We require some gas to emit the events (at least 2500) after the execution and some to perform code until the execution (500)
        // We also include the 1/64 in the check that is not send along with a call to counteract potential shortings because of EIP-150
        // Bitshift left 6 bits means multiplying by 64, just more gas efficient
        if (
            gasleft() <
            max((_tx.targetTxGas << 6) / 63, _tx.targetTxGas + 2500) + 500
        )
            revert NotEnoughGasLeft(
                gasleft(),
                max((_tx.targetTxGas << 6) / 63, _tx.targetTxGas + 2500) + 500
            );
        // Use scope here to limit variable lifetime and prevent `stack too deep` errors
        {
            // If the gasPrice is 0 we assume that nearly all available gas can be used (it is always more than targetTxGas)
            // We only substract 2500 (compared to the 3000 before) to ensure that the amount passed is still higher than targetTxGas
            success = execute(
                _tx.to,
                _tx.value,
                _tx.data,
                _tx.operation,
                refundInfo.gasPrice == 0 ? (gasleft() - 2500) : _tx.targetTxGas
            );
            // If no targetTxGas and no gasPrice was set (e.g. both are 0), then the internal tx is required to be successful
            // This makes it possible to use `estimateGas` without issues, as it searches for the minimum gas where the tx doesn't revert
            if (!success && _tx.targetTxGas == 0 && refundInfo.gasPrice == 0)
                revert CanNotEstimateGas(
                    _tx.targetTxGas,
                    refundInfo.gasPrice,
                    success
                );
            // We transfer the calculated tx costs to the tx.origin to avoid sending it to intermediate contracts that have made calls
            uint256 payment;
            if (refundInfo.gasPrice != 0) {
                payment = handlePayment(
                    startGas - gasleft(),
                    refundInfo.baseGas,
                    refundInfo.gasPrice,
                    refundInfo.tokenGasPriceFactor,
                    refundInfo.gasToken,
                    refundInfo.refundReceiver
                );
                emit AccountHandlePayment(txHash, payment);
            }
        }
    }

    function execTransaction(
        Transaction memory _tx,
        FeeRefund memory refundInfo,
        bytes memory signatures
    ) external payable virtual override returns (bool) {
        return execTransaction_S6W(_tx, refundInfo, signatures);
    }

    /**
     * @dev Handles the payment for a transaction refund from Smart Account to Relayer.
     * @param gasUsed Gas used by the transaction.
     * @param baseGas Gas costs that are independent of the transaction execution
     * (e.g. base transaction fee, signature check, payment of the refund, emitted events).
     * @param gasPrice Gas price / TokenGasPrice (gas price in the context of token using offchain price feeds)
     * that should be used for the payment calculation.
     * @param tokenGasPriceFactor factor by which calculated token gas price is already multiplied.
     * @param gasToken Token address (or 0 if ETH) that is used for the payment.
     * @return payment The amount of payment made in the specified token.
     */
    function handlePayment(
        uint256 gasUsed,
        uint256 baseGas,
        uint256 gasPrice,
        uint256 tokenGasPriceFactor,
        address gasToken,
        address payable refundReceiver
    ) private returns (uint256 payment) {
        require(tokenGasPriceFactor != 0, "invalid tokenGasPriceFactor");
        // solhint-disable-next-line avoid-tx-origin
        address payable receiver = refundReceiver == address(0)
            ? payable(tx.origin)
            : refundReceiver;
        if (gasToken == address(0)) {
            // For ETH we will only adjust the gas price to not be higher than the actual used gas price
            payment =
                (gasUsed + baseGas) *
                (gasPrice < tx.gasprice ? gasPrice : tx.gasprice);
            bool success;
            assembly {
                success := call(gas(), receiver, payment, 0, 0, 0, 0)
            }
            if (!success)
                revert TokenTransferFailed(address(0), receiver, payment);
        } else {
            payment =
                ((gasUsed + baseGas) * (gasPrice)) /
                (tokenGasPriceFactor);
            if (!transferToken(gasToken, receiver, payment))
                revert TokenTransferFailed(gasToken, receiver, payment);
        }
    }

    /**
     * @dev Allows to estimate a transaction.
     * @notice This method is only meant for estimation purpose, therefore the call will always revert and encode the result in the revert data.
     * @notice Call this method to get an estimate of the handlePayment costs that are deducted with `execTransaction`
     * @param gasUsed Gas used by the transaction.
     * @param baseGas Gas costs that are independent of the transaction execution
     * (e.g. base transaction fee, signature check, payment of the refund, emitted events).
     * @param gasPrice Gas price / TokenGasPrice (gas price in the context of token using offchain price feeds)
     * that should be used for the payment calculation.
     * @param tokenGasPriceFactor factor by which calculated token gas price is already multiplied.
     * @param gasToken Token address (or 0 if ETH) that is used for the payment.
     * @return requiredGas Estimate of refunds
     */
    function handlePaymentRevert(
        uint256 gasUsed,
        uint256 baseGas,
        uint256 gasPrice,
        uint256 tokenGasPriceFactor,
        address gasToken,
        address payable refundReceiver
    ) external returns (uint256 requiredGas) {
        require(tokenGasPriceFactor != 0, "invalid tokenGasPriceFactor");
        uint256 startGas = gasleft();
        // solhint-disable-next-line avoid-tx-origin
        address payable receiver = refundReceiver == address(0)
            ? payable(tx.origin)
            : refundReceiver;
        if (gasToken == address(0)) {
            // For ETH we will only adjust the gas price to not be higher than the actual used gas price
            uint256 payment = (gasUsed + baseGas) *
                (gasPrice < tx.gasprice ? gasPrice : tx.gasprice);
            bool success;
            assembly {
                success := call(gas(), receiver, payment, 0, 0, 0, 0)
            }
            if (!success)
                revert TokenTransferFailed(address(0), receiver, payment);
        } else {
            uint256 payment = ((gasUsed + baseGas) * (gasPrice)) /
                (tokenGasPriceFactor);
            if (!transferToken(gasToken, receiver, payment))
                revert TokenTransferFailed(gasToken, receiver, payment);
        }
        unchecked {
            requiredGas = startGas - gasleft();
        }
        revert(string(abi.encodePacked(requiredGas)));
    }

    /**
     * @dev Checks whether the signature provided is valid for the provided data, hash. Will revert otherwise.
     * @param dataHash Hash of the data (could be either a message hash or transaction hash)
     * @param signatures Signature data that should be verified. Can be ECDSA signature, contract signature (EIP-1271) or approved hash.
     */
    function checkSignatures(
        bytes32 dataHash,
        bytes memory signatures
    ) public view virtual {
        require(signatures.length >= 65, "Invalid signatures length");
        uint8 v;
        bytes32 r;
        bytes32 s;
        address _signer;
        (v, r, s) = signatureSplit(signatures);
        //todo add the test case for contract signature
        if (v == 0) {
            // If v is 0 then it is a contract signature
            // When handling contract signatures the address of the signer contract is encoded into r
            _signer = address(uint160(uint256(r)));

            // Check that signature data pointer (s) is not pointing inside the static part of the signatures bytes
            // Here we check that the pointer is not pointing inside the part that is being processed
            if (uint256(s) < 65)
                revert WrongContractSignatureFormat(uint256(s), 0, 0);

            // Check if the contract signature is in bounds: start of data is s + 32 and end is start + signature length
            uint256 contractSignatureLen;
            // solhint-disable-next-line no-inline-assembly
            assembly {
                contractSignatureLen := mload(add(add(signatures, s), 0x20))
            }
            if (uint256(s) + 32 + contractSignatureLen > signatures.length)
                revert WrongContractSignatureFormat(
                    uint256(s),
                    contractSignatureLen,
                    signatures.length
                );

            // Check signature
            bytes memory contractSignature;
            // solhint-disable-next-line no-inline-assembly
            assembly {
                // The signature data for contract signatures is appended to the concatenated signatures and the offset is stored in s
                contractSignature := add(add(signatures, s), 0x20)
            }
            if (
                ISignatureValidator(_signer).isValidSignature(
                    dataHash,
                    contractSignature
                ) != EIP1271_MAGIC_VALUE
            ) revert WrongContractSignature(contractSignature);
        } else if (v > 30) {
            // If v > 30 then default va (27,28) has been adjusted for eth_sign flow
            // To support eth_sign and similar we adjust v and hash the messageHash with the Ethereum message prefix before applying ecrecover
            (_signer, ) = dataHash.toEthSignedMessageHash().tryRecover(
                v - 4,
                r,
                s
            );
        } else {
            (_signer, ) = dataHash.tryRecover(v, r, s);
        }
        if (_signer != owner) revert InvalidSignature(_signer, owner);
    }

    /// @dev Allows to estimate a transaction.
    ///      This method is only meant for estimation purpose, therefore the call will always revert and encode the result in the revert data.
    ///      Since the `estimateGas` function includes refunds, call this method to get an estimated of the costs that are deducted from the safe with `execTransaction`
    /// @param to Destination address of Safe transaction.
    /// @param value Ether value of transaction.
    /// @param data Data payload of transaction.
    /// @param operation Operation type of transaction.
    /// @return Estimate without refunds and overhead fees (base transaction and payload data gas costs).
    function requiredTxGas(
        address to,
        uint256 value,
        bytes calldata data,
        Enum.Operation operation
    ) external returns (uint256) {
        uint256 startGas = gasleft();
        // We don't provide an error message here, as we use it to return the estimate
        if (!execute(to, value, data, operation, gasleft()))
            revert ExecutionFailed();
        // Convert response to string and return via error message
        unchecked {
            revert(string(abi.encodePacked(startGas - gasleft())));
        }
    }

    /**
     * @dev Returns hash to be signed by owner.
     * @param to Destination address.
     * @param value Ether value.
     * @param data Data payload.
     * @param operation Operation type.
     * @param targetTxGas Fas that should be used for the internal Smart Account transaction.
     * @param baseGas Additional Gas costs for data used to trigger the transaction.
     * @param gasPrice Maximum gas price/ token gas price that should be used for this transaction.
     * @param tokenGasPriceFactor factor by which calculated token gas price is already multiplied.
     * @param gasToken Token address (or 0 if ETH) that is used for the payment.
     * @param refundReceiver Address of receiver of gas payment (or 0 if tx.origin).
     * @param _nonce Transaction nonce.
     * @return Transaction hash.
     */
    function getTransactionHash(
        address to,
        uint256 value,
        bytes calldata data,
        Enum.Operation operation,
        uint256 targetTxGas,
        uint256 baseGas,
        uint256 gasPrice,
        uint256 tokenGasPriceFactor,
        address gasToken,
        address payable refundReceiver,
        uint256 _nonce
    ) public view returns (bytes32) {
        Transaction memory _tx = Transaction({
            to: to,
            value: value,
            data: data,
            operation: operation,
            targetTxGas: targetTxGas
        });
        FeeRefund memory refundInfo = FeeRefund({
            baseGas: baseGas,
            gasPrice: gasPrice,
            tokenGasPriceFactor: tokenGasPriceFactor,
            gasToken: gasToken,
            refundReceiver: refundReceiver
        });
        return keccak256(encodeTransactionData(_tx, refundInfo, _nonce));
    }

    /// @dev Returns the bytes that are hashed to be signed by owner.
    /// @param _tx Wallet transaction
    /// @param refundInfo Required information for gas refunds
    /// @param _nonce Transaction nonce.
    /// @return Transaction hash bytes.
    function encodeTransactionData(
        Transaction memory _tx,
        FeeRefund memory refundInfo,
        uint256 _nonce
    ) public view returns (bytes memory) {
        bytes32 accountTxHash = keccak256(
            abi.encode(
                ACCOUNT_TX_TYPEHASH,
                _tx.to,
                _tx.value,
                keccak256(_tx.data),
                _tx.operation,
                _tx.targetTxGas,
                refundInfo.baseGas,
                refundInfo.gasPrice,
                refundInfo.tokenGasPriceFactor,
                refundInfo.gasToken,
                refundInfo.refundReceiver,
                _nonce
            )
        );
        return
            bytes.concat(
                bytes1(0x19),
                bytes1(0x01),
                domainSeparator(),
                accountTxHash
            );
    }

    /**
     * @dev Utility method to be able to transfer native tokens out of Smart Account
     * @notice only owner/ signatory of Smart Account with enough gas to spend can call this method
     * @notice While enabling multisig module and renouncing ownership this will not work
     * @param dest Destination address
     * @param amount Amount of native tokens
     */
    function transfer(address payable dest, uint256 amount) external onlyOwner {
        if (dest == address(0)) revert TransferToZeroAddressAttempt();
        bool success;
        assembly {
            success := call(gas(), dest, amount, 0, 0, 0, 0)
        }
        if (!success) revert TokenTransferFailed(address(0), dest, amount);
    }

    /**
     * @dev Utility method to be able to transfer ERC20 tokens out of Smart Account
     * @notice only owner/ signatory of Smart Account with enough gas to spend can call this method
     * @notice While enabling multisig module and renouncing ownership this will not work
     * @param token Token address
     * @param dest Destination/ Receiver address
     * @param amount Amount of tokens
     */
    function pullTokens(
        address token,
        address dest,
        uint256 amount
    ) external onlyOwner {
        if (dest == address(0)) revert TransferToZeroAddressAttempt();
        if (!transferToken(token, dest, amount))
            revert TokenTransferFailed(token, dest, amount);
    }

    /**
     * Execute a transaction (called directly from owner, or by entryPoint)
     * @dev name is optimized for this method to be cheaper to be called
     */
    function executeCall_s1m(
        address dest,
        uint256 value,
        bytes calldata func
    ) public {
        _requireFromEntryPointOrOwner();
        _call(dest, value, func);
    }

    /**
     * Interface function with the standard name
     */
    function executeCall(
        address dest,
        uint256 value,
        bytes calldata func
    ) external {
        executeCall_s1m(dest, value, func);
    }

    /**
     * Execute a sequence of transactions
     * @dev name is optimized for this method to be cheaper to be called
     */
    function executeBatchCall_4by(
        address[] calldata dest,
        uint256[] calldata value,
        bytes[] calldata func
    ) public {
        _requireFromEntryPointOrOwner();
        if (
            dest.length == 0 ||
            dest.length != value.length ||
            value.length != func.length
        ) revert WrongBatchProvided(dest.length, value.length, func.length);
        uint256 arraysLength = dest.length;
        for (uint256 i; i < arraysLength; ) {
            _call(dest[i], value[i], func[i]);
            unchecked {
                ++i;
            }
        }
    }

    /**
     * Interface function with the standard name
     */
    function executeBatchCall(
        address[] calldata dest,
        uint256[] calldata value,
        bytes[] calldata func
    ) external {
        executeBatchCall_4by(dest, value, func);
    }

    /**
     * @dev internal method that fecilitates the extenral calls from SmartAccount
     * @dev similar to execute() of Executor.sol
     * @param target destination address contract/non-contract
     * @param value amount of native tokens
     * @param data function singature of destination
     */
    function _call(address target, uint256 value, bytes memory data) internal {
        assembly {
            let success := call(
                gas(),
                target,
                value,
                add(data, 0x20),
                mload(data),
                0,
                0
            )
            let ptr := mload(0x40)
            returndatacopy(ptr, 0, returndatasize())
            if iszero(success) {
                revert(ptr, returndatasize())
            }
        }
    }

    function _requireFromEntryPointOrOwner() internal view {
        if (msg.sender != address(entryPoint()) && msg.sender != owner)
            revert CallerIsNotEntryPointOrOwner(msg.sender);

        // Compatiblity options, should choose one
        //if(msg.sender != address(entryPoint()) && msg.sender != owner) revert ("account: not Owner or EntryPoint");
        //require(msg.sender == address(entryPoint()) || msg.sender == owner, "account: not Owner or EntryPoint");
    }

    /**
     * @dev implement template method of BaseAccount
     * @notice Nonce space is locked to 0 for AA transactions
     */
    function _validateAndUpdateNonce(
        UserOperation calldata userOp
    ) internal override {
        bytes calldata userOpData = userOp.callData;
        if (userOpData.length > 0) {
            bytes4 methodSig = bytes4(userOpData[:4]);
            // If method to be called is executeCall then only check for module transaction
            if (methodSig == this.executeCall.selector) {
                (address _to, uint _amount, bytes memory _data) = abi.decode(
                    userOpData[4:],
                    (address, uint, bytes)
                );
                if (address(modules[_to]) != address(0)) return;
            }
        }
        if (nonces[0]++ != userOp.nonce)
            revert InvalidUserOpNonceProvided(userOp.nonce, nonces[0]);
    }

    /**
     * @dev implement template method of BaseAccount
     */
    function _validateSignature(
        UserOperation calldata userOp,
        bytes32 userOpHash
    ) internal virtual override returns (uint256 validationData) {
        // below changes need formal verification.
        bytes calldata userOpData = userOp.callData;
        if (userOpData.length > 0) {
            bytes4 methodSig = bytes4(userOpData[:4]);
            // If method to be called is executeCall then only check for module transaction
            if (methodSig == this.executeCall.selector) {
                (address _to, uint _amount, bytes memory _data) = abi.decode(
                    userOpData[4:],
                    (address, uint, bytes)
                );
                if (address(modules[_to]) != address(0)) return 0;
            }
        }
        bytes32 hash = userOpHash.toEthSignedMessageHash();
        if (owner != hash.recover(userOp.signature))
            return SIG_VALIDATION_FAILED;
        return 0;
    }

    /**
     * check current account deposit in the entryPoint
     */
    function getDeposit() public view returns (uint256) {
        return entryPoint().balanceOf(address(this));
    }

    /**
     * deposit more funds for this account in the entryPoint
     */
    function addDeposit() public payable {
        entryPoint().depositTo{value: msg.value}(address(this));
    }

    /**
     * withdraw value from the account's deposit
     * @param withdrawAddress target to send to
     * @param amount to withdraw
     */
    function withdrawDepositTo(
        address payable withdrawAddress,
        uint256 amount
    ) public payable onlyOwner {
        entryPoint().withdrawTo(withdrawAddress, amount);
    }

    /**
     * @notice Query if a contract implements an interface
     * @param _interfaceId The interface identifier, as specified in ERC165
     * @return `true` if the contract implements `_interfaceID`
     */
    function supportsInterface(
        bytes4 _interfaceId
    ) external view virtual override returns (bool) {
        return _interfaceId == type(IERC165).interfaceId; // 0x01ffc9a7
    }

    receive() external payable {
        require(address(this) != _self, "only allowed via delegateCall");
        emit SmartAccountReceivedNativeToken(msg.sender, msg.value);
    }
}<|MERGE_RESOLUTION|>--- conflicted
+++ resolved
@@ -228,10 +228,6 @@
         if (_owner == address(0)) revert OwnerCannotBeZero();
         owner = _owner;
         _setFallbackHandler(_handler);
-<<<<<<< HEAD
-        // can be emitted owner, entryPoint, VERSION, handler
-=======
->>>>>>> 9066ce4d
         _setupModules(address(0), bytes(""));
     }
 
