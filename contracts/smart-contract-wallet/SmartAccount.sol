// SPDX-License-Identifier: MIT
pragma solidity 0.8.12;

import "./common/Singleton.sol";
import "./BaseSmartAccount.sol";
import "./base/ModuleManager.sol";
import "./base/FallbackManager.sol";
import "./common/SignatureDecoder.sol";
import "./common/SecuredTokenTransfer.sol";
import "./libs/LibAddress.sol";
import "./interfaces/ISignatureValidator.sol";
import "./interfaces/IERC165.sol";
import {SmartAccountErrors} from "./common/Errors.sol";
import "@openzeppelin/contracts/utils/cryptography/ECDSA.sol";
import "@openzeppelin/contracts-upgradeable/security/ReentrancyGuardUpgradeable.sol";

contract SmartAccount is 
     Singleton,
     BaseSmartAccount,
     ModuleManager,
     FallbackManager,
     SignatureDecoder,
     SecuredTokenTransfer,
     ISignatureValidatorConstants,
     IERC165,
     SmartAccountErrors,
     Initializable,
     ReentrancyGuardUpgradeable
    {
    using ECDSA for bytes32;
    using LibAddress for address;

    // Storage

    // Version
    string public constant VERSION = "1.0.4"; // using AA 0.4.0

    // Domain Seperators
    // keccak256(
    //     "EIP712Domain(uint256 chainId,address verifyingContract)"
    // );
    bytes32 internal constant DOMAIN_SEPARATOR_TYPEHASH = 0x47e79534a245952e8b16893a336b85a3d9ea9fa8c573f3d803afb92a79469218;

    // review? if rename wallet to account is must
    // keccak256(
    //     "AccountTx(address to,uint256 value,bytes data,uint8 operation,uint256 targetTxGas,uint256 baseGas,uint256 gasPrice,uint256 tokenGasPriceFactor,address gasToken,address refundReceiver,uint256 nonce)"
    // );
    bytes32 internal constant ACCOUNT_TX_TYPEHASH = 0xda033865d68bf4a40a5a7cb4159a99e33dba8569e65ea3e38222eb12d9e66eee;

    // Owner storage
    address public owner;

    // uint96 private _nonce; //changed to 2D nonce below
    // @notice there is no _nonce 
    mapping(uint256 => uint256) public nonces;

    // Mapping to keep track of all message hashes that have been approved by the owner
    // by ALL REQUIRED owners in a multisig flow
    mapping(bytes32 => uint256) public signedMessages;

    // AA immutable storage
    IEntryPoint private immutable _entryPoint;

    // review 
    // mock constructor or use deinitializers
    // This constructor ensures that this contract can only be used as a master copy for Proxy accounts
    constructor(IEntryPoint anEntryPoint) {
        // By setting the owner it is not possible to call init anymore,
        // so we create an account with fixed non-zero owner.
        // This is an unusable account, perfect for the singleton
        owner = address(0xEeeeeEeeeEeEeeEeEeEeeEEEeeeeEeeeeeeeEEeE);
        require(address(anEntryPoint) != address(0), "Invalid Entrypoint");
        _entryPoint = anEntryPoint;
        _disableInitializers();
    }

    
    // Events
    // EOA + Version tracking
    event ImplementationUpdated(address _scw, string version, address newImplementation);
    event EntryPointChanged(address oldEntryPoint, address newEntryPoint);
    event EOAChanged(address indexed _scw, address indexed _oldEOA, address indexed _newEOA);
    event WalletHandlePayment(bytes32 txHash, uint256 payment);
    event SmartAccountReceivedNativeToken(address indexed sender, uint256 value);

    // nice to have
    // event SmartAccountInitialized(IEntryPoint indexed entryPoint, address indexed owner);
    // todo
    // emit events like executedTransactionFromModule
    // emit events with whole information of execTransaction (ref Safe L2)

    // modifiers
    // onlyOwner
    /**
     * @notice Throws if the sender is not an the owner.
     */
    modifier onlyOwner {
        require(msg.sender == owner, "Smart Account:: Sender is not authorized");
        _;
    }

    // onlyOwner OR self
    modifier mixedAuth {
        require(msg.sender == owner || msg.sender == address(this),"Only owner or self");
        _;
   }

    // @notice authorized modifier (onlySelf) is already inherited

    // Setters

    function setOwner(address _newOwner) public mixedAuth {
        require(_newOwner != address(0), "Smart Account:: new Signatory address cannot be zero");
        address oldOwner = owner;
        owner = _newOwner;
        emit EOAChanged(address(this), oldOwner, _newOwner);
    }

    /**
     * @notice Updates the implementation of the base wallet
     * @param _implementation New wallet implementation
     */
    // todo: write test case for updating implementation
    // review for all methods to be invoked by smart account to self
    function updateImplementation(address _implementation) public mixedAuth {
        require(_implementation.isContract(), "INVALID_IMPLEMENTATION");
        _setImplementation(_implementation);
        // EOA + Version tracking
        emit ImplementationUpdated(address(this), VERSION, _implementation);
    }

    // Getters

    function domainSeparator() public view returns (bytes32) {
        return keccak256(abi.encode(DOMAIN_SEPARATOR_TYPEHASH, getChainId(), this));
    }

    /// @dev Returns the chain id used by this contract.
    function getChainId() public view returns (uint256) {
        uint256 id;
        // solhint-disable-next-line no-inline-assembly
        assembly {
            id := chainid()
        }
        return id;
    }

    //@review getNonce specific to EntryPoint requirements
    /**
     * @dev returns a value from the nonces 2d mapping
     * @param batchId : the key of the user's batch being queried
     * @return nonce : the number of transaction made within said batch
     */
    function getNonce(uint256 batchId)
    public view
    returns (uint256) {
        return nonces[batchId];
    }

    // Standard interface for 1d nonces. Use it for Account Abstraction flow.
    function nonce() public view virtual override returns (uint256) {
        return nonces[0];
    }

    // only from EntryPoint
    modifier onlyEntryPoint {
        require(msg.sender == address(entryPoint()), "wallet: not from EntryPoint");
        _; 
    }

    function entryPoint() public view virtual override returns (IEntryPoint) {
        return _entryPoint;
    }

    // init
    // Initialize / Setup
    // Used to setup
    function init(address _owner, address _handler) public override initializer { 
        require(owner == address(0), "Already initialized");
        require(_owner != address(0),"Invalid owner");
        require(_handler != address(0), "Invalid Fallback Handler");
        owner = _owner;
        _setFallbackHandler(_handler);
        setupModules(address(0), bytes(""));
    }

    /**
     * @dev Returns the largest of two numbers.
     */
    function max(uint256 a, uint256 b) internal pure returns (uint256) {
        return a >= b ? a : b;
    }

    // review: batchId should be carefully designed or removed all together (including 2D nonces)
    // Gnosis style transaction with optional repay in native tokens OR ERC20 
    /// @dev Allows to execute a Safe transaction confirmed by required number of owners and then pays the account that submitted the transaction.
    /// Note: The fees are always transferred, even if the user transaction fails.
    /// @param _tx Wallet transaction 
    /// @param refundInfo Required information for gas refunds
    /// @param signatures Packed signature data ({bytes32 r}{bytes32 s}{uint8 v})
    function execTransaction(
        Transaction memory _tx,
        FeeRefund memory refundInfo,
        bytes memory signatures
    ) public payable virtual override returns (bool success) {

        uint256 startGas = gasleft();
        bytes32 txHash;
        // Use scope here to limit variable lifetime and prevent `stack too deep` errors
        {
            bytes memory txHashData =
                encodeTransactionData(
                    // Transaction info
                    _tx,
                    // Payment info
                    refundInfo,
                    // Signature info
                    nonces[1]++
                );
            // Execute transaction.
            txHash = keccak256(txHashData);

            //checkSignatures(txHash, txHashData, signatures);
            checkSignatures(txHash, signatures);
        }


        // We require some gas to emit the events (at least 2500) after the execution and some to perform code until the execution (500)
        // We also include the 1/64 in the check that is not send along with a call to counteract potential shortings because of EIP-150
        require(gasleft() >= max((_tx.targetTxGas * 64) / 63,_tx.targetTxGas + 2500) + 500, "BSA010");
        // Use scope here to limit variable lifetime and prevent `stack too deep` errors
        {
            // If the gasPrice is 0 we assume that nearly all available gas can be used (it is always more than targetTxGas)
            // We only substract 2500 (compared to the 3000 before) to ensure that the amount passed is still higher than targetTxGas
            success = execute(_tx.to, _tx.value, _tx.data, _tx.operation, refundInfo.gasPrice == 0 ? (gasleft() - 2500) : _tx.targetTxGas);
            // If no targetTxGas and no gasPrice was set (e.g. both are 0), then the internal tx is required to be successful
            // This makes it possible to use `estimateGas` without issues, as it searches for the minimum gas where the tx doesn't revert
            require(success || _tx.targetTxGas != 0 || refundInfo.gasPrice != 0, "BSA013");
            // We transfer the calculated tx costs to the tx.origin to avoid sending it to intermediate contracts that have made calls
            uint256 payment = 0;
            // uint256 extraGas;
            if (refundInfo.gasPrice > 0) {
                //console.log("sent %s", startGas - gasleft());
                // extraGas = gasleft();
                payment = handlePayment(startGas - gasleft(), refundInfo.baseGas, refundInfo.gasPrice, refundInfo.tokenGasPriceFactor, refundInfo.gasToken, refundInfo.refundReceiver);
                emit WalletHandlePayment(txHash, payment);
            }
            // extraGas = extraGas - gasleft();
            //console.log("extra gas %s ", extraGas);
        }
    }

    function handlePayment(
        uint256 gasUsed,
        uint256 baseGas,
        uint256 gasPrice,
        uint256 tokenGasPriceFactor,
        address gasToken,
        address payable refundReceiver
    ) private nonReentrant returns (uint256 payment) {
        // uint256 startGas = gasleft();
        // solhint-disable-next-line avoid-tx-origin
        address payable receiver = refundReceiver == address(0) ? payable(tx.origin) : refundReceiver;
        if (gasToken == address(0)) {
            // For ETH we will only adjust the gas price to not be higher than the actual used gas price
            payment = (gasUsed + baseGas) * (gasPrice < tx.gasprice ? gasPrice : tx.gasprice);
            (bool success,) = receiver.call{value: payment}("");
            require(success, "BSA011");
        } else {
            payment = (gasUsed + baseGas) * (gasPrice) / (tokenGasPriceFactor);
            require(transferToken(gasToken, receiver, payment), "BSA012");
        }
        // uint256 requiredGas = startGas - gasleft();
        //console.log("hp %s", requiredGas);
    }

    function handlePaymentRevert(
        uint256 gasUsed,
        uint256 baseGas,
        uint256 gasPrice,
        uint256 tokenGasPriceFactor,
        address gasToken,
        address payable refundReceiver
    ) external returns (uint256 payment) {
        uint256 startGas = gasleft();
        // solhint-disable-next-line avoid-tx-origin
        address payable receiver = refundReceiver == address(0) ? payable(tx.origin) : refundReceiver;
        if (gasToken == address(0)) {
            // For ETH we will only adjust the gas price to not be higher than the actual used gas price
            payment = (gasUsed + baseGas) * (gasPrice < tx.gasprice ? gasPrice : tx.gasprice);
            (bool success,) = receiver.call{value: payment}("");
            require(success, "BSA011");
        } else {
            payment = (gasUsed + baseGas) * (gasPrice) / (tokenGasPriceFactor);
            require(transferToken(gasToken, receiver, payment), "BSA012");
        }
        uint256 requiredGas = startGas - gasleft();
        //console.log("hpr %s", requiredGas);
        // Convert response to string and return via error message
        revert(string(abi.encodePacked(requiredGas)));
    }

    /**
     * @dev Checks whether the signature provided is valid for the provided data, hash. Will revert otherwise.
     * @param dataHash Hash of the data (could be either a message hash or transaction hash)
     * @param signatures Signature data that should be verified. Can be ECDSA signature, contract signature (EIP-1271) or approved hash.
     */
    function checkSignatures(
        bytes32 dataHash,
        //bytes memory data,
        bytes memory signatures
    ) public view virtual {
        uint8 v;
        bytes32 r;
        bytes32 s;
        uint256 i = 0;
        address _signer;
        (v, r, s) = signatureSplit(signatures, i);
        //todo add the test case for contract signature
        if(v == 0) {
            // If v is 0 then it is a contract signature
            // When handling contract signatures the address of the signer contract is encoded into r
            _signer = address(uint160(uint256(r)));

            // Check that signature data pointer (s) is not pointing inside the static part of the signatures bytes
                // This check is not completely accurate, since it is possible that more signatures than the threshold are send.
                // Here we only check that the pointer is not pointing inside the part that is being processed
                require(uint256(s) >= uint256(1) * 65, "BSA021");

                // Check that signature data pointer (s) is in bounds (points to the length of data -> 32 bytes)
                require(uint256(s) + 32 <= signatures.length, "BSA022");

                // Check if the contract signature is in bounds: start of data is s + 32 and end is start + signature length
                uint256 contractSignatureLen;
                // solhint-disable-next-line no-inline-assembly
                assembly {
                    contractSignatureLen := mload(add(add(signatures, s), 0x20))
                }
                require(uint256(s) + 32 + contractSignatureLen <= signatures.length, "BSA023");

                // Check signature
                bytes memory contractSignature;
                // solhint-disable-next-line no-inline-assembly
                assembly {
                    // The signature data for contract signatures is appended to the concatenated signatures and the offset is stored in s
                    contractSignature := add(add(signatures, s), 0x20)
                }
                require(ISignatureValidator(_signer).isValidSignature(dataHash, contractSignature) == EIP1271_MAGIC_VALUE, "BSA024");
        }
        else if(v > 30) {
            // If v > 30 then default va (27,28) has been adjusted for eth_sign flow
            // To support eth_sign and similar we adjust v and hash the messageHash with the Ethereum message prefix before applying ecrecover
            _signer = ecrecover(keccak256(abi.encodePacked("\x19Ethereum Signed Message:\n32", dataHash)), v - 4, r, s);
        } else {
            _signer = ecrecover(dataHash, v, r, s);
        }
        require(_signer == owner, "INVALID_SIGNATURE");
    }

    /// @dev Allows to estimate a transaction.
    ///      This method is only meant for estimation purpose, therefore the call will always revert and encode the result in the revert data.
    ///      Since the `estimateGas` function includes refunds, call this method to get an estimated of the costs that are deducted from the safe with `execTransaction`
    /// @param to Destination address of Safe transaction.
    /// @param value Ether value of transaction.
    /// @param data Data payload of transaction.
    /// @param operation Operation type of transaction.
    /// @return Estimate without refunds and overhead fees (base transaction and payload data gas costs).
    function requiredTxGas(
        address to,
        uint256 value,
        bytes calldata data,
        Enum.Operation operation
    ) external returns (uint256) {
        uint256 startGas = gasleft();
        // We don't provide an error message here, as we use it to return the estimate
        require(execute(to, value, data, operation, gasleft()));
        uint256 requiredGas = startGas - gasleft();
        // Convert response to string and return via error message
        revert(string(abi.encodePacked(requiredGas)));
    }

    /// @dev Returns hash to be signed by owner.
    /// @param to Destination address.
    /// @param value Ether value.
    /// @param data Data payload.
    /// @param operation Operation type.
    /// @param targetTxGas Fas that should be used for the safe transaction.
    /// @param baseGas Gas costs for data used to trigger the safe transaction.
    /// @param gasPrice Maximum gas price that should be used for this transaction.
    /// @param gasToken Token address (or 0 if ETH) that is used for the payment.
    /// @param refundReceiver Address of receiver of gas payment (or 0 if tx.origin).
    /// @param _nonce Transaction nonce.
    /// @return Transaction hash.
    function getTransactionHash(
        address to,
        uint256 value,
        bytes calldata data,
        Enum.Operation operation,
        uint256 targetTxGas,
        uint256 baseGas,
        uint256 gasPrice,
        uint256 tokenGasPriceFactor,
        address gasToken,
        address payable refundReceiver,
        uint256 _nonce
    ) public view returns (bytes32) {
        Transaction memory _tx = Transaction({
            to: to,
            value: value,
            data: data,
            operation: operation,
            targetTxGas: targetTxGas
        });
        FeeRefund memory refundInfo = FeeRefund({
            baseGas: baseGas,
            gasPrice: gasPrice,
            tokenGasPriceFactor: tokenGasPriceFactor,
            gasToken: gasToken,
            refundReceiver: refundReceiver
        });
        return keccak256(encodeTransactionData(_tx, refundInfo, _nonce));
    }

    /// @dev Returns the bytes that are hashed to be signed by owner.
    /// @param _tx Wallet transaction 
    /// @param refundInfo Required information for gas refunds
    /// @param _nonce Transaction nonce.
    /// @return Transaction hash bytes.
    function encodeTransactionData(
        Transaction memory _tx,
        FeeRefund memory refundInfo,
        uint256 _nonce
    ) public view returns (bytes memory) {
        bytes32 safeTxHash =
            keccak256(
                abi.encode(
                    ACCOUNT_TX_TYPEHASH,
                    _tx.to,
                    _tx.value,
                    keccak256(_tx.data),
                    _tx.operation,
                    _tx.targetTxGas,
                    refundInfo.baseGas,
                    refundInfo.gasPrice,
                    refundInfo.tokenGasPriceFactor,
                    refundInfo.gasToken,
                    refundInfo.refundReceiver,
                    _nonce
                )
            );
        return abi.encodePacked(bytes1(0x19), bytes1(0x01), domainSeparator(), safeTxHash);
    }

    // Extra Utils 
    function transfer(address payable dest, uint amount) external nonReentrant onlyOwner {
        require(dest != address(0), "this action will burn your funds");
        (bool success,) = dest.call{value:amount}("");
        require(success,"transfer failed");
    }

    function pullTokens(address token, address dest, uint256 amount) external onlyOwner {
        if (!transferToken(token, dest, amount)) revert TokenTransferFailed(token, dest, amount);
    }

    function executeCall(
        address dest,
        uint256 value,
        bytes calldata func
    ) external nonReentrant {
        _requireFromEntryPointOrOwner();
        _call(dest, value, func);
    }

<<<<<<< HEAD
    // use _execute instead of call

    function executeBatch(address[] calldata dest, bytes[] calldata func) external onlyOwner{
=======
    function executeBatchCall(
        address[] calldata dest,
        uint256[] calldata value,
        bytes[] calldata func
    ) external nonReentrant {
>>>>>>> 1d78d80e
        _requireFromEntryPointOrOwner();
        require(dest.length != 0, "empty array provided");
        require(dest.length == value.length, "wrong array lengths");
        require(value.length == func.length, "wrong array lengths");
        for (uint256 i = 0; i < dest.length; ) {
            _call(dest[i], value[i], func[i]);
            unchecked {
                ++i;
            }
        }
    }

    // AA implementation
    function _call(address target, uint256 value, bytes memory data) internal {
        (bool success, bytes memory result) = target.call{value : value}(data);
        if (!success) {
            assembly {
                revert(add(result, 32), mload(result))
            }
        }
    }

    //called by entryPoint, only after validateUserOp succeeded.
    //@review
    //Method is updated to instruct delegate call and emit regular events
    function execFromEntryPoint(address dest, uint value, bytes calldata func, Enum.Operation operation, uint256 gasLimit) external onlyEntryPoint returns (bool success) {        
        success = execute(dest, value, func, operation, gasLimit);
        require(success, "Userop Failed");
    }

    function _requireFromEntryPointOrOwner() internal view {
        require(msg.sender == address(entryPoint()) || msg.sender == owner, "account: not Owner or EntryPoint");
    }

    /// implement template method of BaseAccount
    // @notice Nonce space is locked to 0 for AA transactions
    // userOp could have batchId as well
    function _validateAndUpdateNonce(UserOperation calldata userOp) internal override {
        require(nonces[0]++ == userOp.nonce, "account: invalid nonce");
    }

    /// implement template method of BaseAccount
    function _validateSignature(UserOperation calldata userOp, bytes32 userOpHash, address)
    internal override virtual returns (uint256 sigTimeRange) {
        bytes32 hash = userOpHash.toEthSignedMessageHash();
        if (owner != hash.recover(userOp.signature))
            return SIG_VALIDATION_FAILED;
        return 0;
    }

    /**
     * check current account deposit in the entryPoint
     */
    function getDeposit() public view returns (uint256) {
        return entryPoint().balanceOf(address(this));
    }

    /**
     * deposit more funds for this account in the entryPoint
     */
    function addDeposit() public payable {

        (bool req,) = address(entryPoint()).call{value : msg.value}("");
        require(req);
    }

    /**
     * withdraw value from the account's deposit
     * @param withdrawAddress target to send to
     * @param amount to withdraw
     */
    function withdrawDepositTo(address payable withdrawAddress, uint256 amount) public onlyOwner {
        entryPoint().withdrawTo(withdrawAddress, amount);
    }

    /**
     * @notice Query if a contract implements an interface
     * @param interfaceId The interface identifier, as specified in ERC165
     * @return `true` if the contract implements `_interfaceID`
    */
    function supportsInterface(bytes4 interfaceId) external view virtual override returns (bool) {
        return interfaceId == type(IERC165).interfaceId; // 0x01ffc9a7
    }

    // solhint-disable-next-line no-empty-blocks
    receive() external payable {
        emit SmartAccountReceivedNativeToken(msg.sender, msg.value);
    }
}<|MERGE_RESOLUTION|>--- conflicted
+++ resolved
@@ -471,17 +471,11 @@
         _call(dest, value, func);
     }
 
-<<<<<<< HEAD
-    // use _execute instead of call
-
-    function executeBatch(address[] calldata dest, bytes[] calldata func) external onlyOwner{
-=======
     function executeBatchCall(
         address[] calldata dest,
         uint256[] calldata value,
         bytes[] calldata func
     ) external nonReentrant {
->>>>>>> 1d78d80e
         _requireFromEntryPointOrOwner();
         require(dest.length != 0, "empty array provided");
         require(dest.length == value.length, "wrong array lengths");
