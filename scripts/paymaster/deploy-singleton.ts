--- conflicted
+++ resolved
@@ -7,10 +7,8 @@
   isContract,
 } from "../utils";
 async function main() {
-
   const provider = ethers.provider;
 
-  
   const owner = "0x7306aC7A32eb690232De81a9FFB44Bb346026faB";
   const verifyingSigner = "0x416B03E2E5476B6a2d1dfa627B404Da1781e210d";
   const entryPoint = "0x20cfdbcd64cd85fd6af506dda4c12b25379481cf";
@@ -23,14 +21,15 @@
   const VerifyingSingletonPaymaster = await ethers.getContractFactory(
     "VerifyingSingletonPaymaster"
   );
-<<<<<<< HEAD
-  const verifyingSingletonPaymasterBytecode = `${VerifyingSingletonPaymaster.bytecode}${encodeParam(
+  const verifyingSingletonPaymasterBytecode = `${
+    VerifyingSingletonPaymaster.bytecode
+  }${encodeParam("address", entryPoint).slice(2)}${encodeParam(
     "address",
-    entryPoint
-  ).slice(2)}${encodeParam("address", owner).slice(2)}${encodeParam("address", verifyingSigner).slice(2)}`;
+    owner
+  ).slice(2)}${encodeParam("address", verifyingSigner).slice(2)}`;
 
-
-  const verifyingSingletonPaymasterComputedAddr = await deployerInstance.addressOf(salt);
+  const verifyingSingletonPaymasterComputedAddr =
+    await deployerInstance.addressOf(salt);
   console.log(
     "verifyingSingletonPaymaster Handler Computed Address: ",
     verifyingSingletonPaymasterComputedAddr
@@ -38,11 +37,6 @@
   const isContractDeployed = await isContract(
     verifyingSingletonPaymasterComputedAddr,
     provider
-=======
-  const singletonPaymster = await VerifyingSingletonPaymaster.deploy(
-    entryPoint,
-    verifyingSigner
->>>>>>> f7e8a4d7
   );
   if (!isContractDeployed) {
     await deployContract(
@@ -57,7 +51,8 @@
       "verifyingSingletonPaymaster is Already deployed with address ",
       verifyingSingletonPaymasterBytecode
     );
-  }}
+  }
+}
 
 main().catch((error) => {
   console.error(error);
