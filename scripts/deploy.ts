--- conflicted
+++ resolved
@@ -117,13 +117,8 @@
       await deployContract(
         DEPLOYMENT_SALTS.WALLET_IMP,
         baseImpAddress,
-<<<<<<< HEAD
-        WALLET_FACTORY_IMP_SALT,
+        BASE_WALLET_IMP_SALT,
         smartAccountBytecode,
-=======
-        BASE_WALLET_IMP_SALT,
-        smartWalletBytecode,
->>>>>>> 2076ec06
         deployerInstance
       );
       await run(`verify:verify`, {
