import hardhat, { ethers } from "hardhat";
import { getContractAddress } from "ethers/lib/utils";
import { Deployer__factory } from "../typechain";
import { BigNumber } from "ethers";

export async function mainDeployDeployer() {
  try {
    const deploymentGasPrice = getDeploymentGasPrice();
    console.log(
      "deploymentGasPrice %i : %f gwei",
      deploymentGasPrice,
      ethers.utils.formatUnits(deploymentGasPrice, "gwei")
    );
    const deploymentGasLimit = 287000;
    const DEPLOYMENT_FEE = BigNumber.from(
      (deploymentGasPrice * deploymentGasLimit).toString()
    );
    console.log(
      " DEPLOYMENT_FEE %i : %f",
      DEPLOYMENT_FEE.toString(),
      ethers.utils.formatEther(DEPLOYMENT_FEE)
    );

    const provider = ethers.provider;

    const deployerKey = process.env.DEPLOYER_CONTRACT_DEPLOYER_PRIVATE_KEY;
    if (!deployerKey) {
      throw new Error("DEPLOYER_CONTRACT_DEPLOYER_PRIVATE_KEY not set");
    }
    const deployer = new ethers.Wallet(deployerKey, provider);

    const fundingAccountKey = process.env.FUNDING_ACCOUNT_PRIVATE_KEY;
    if (!fundingAccountKey) {
      throw new Error("FUNDING_ACCOUNT_PRIVATE_KEY not set");
    }
    const fundingAccount = new ethers.Wallet(fundingAccountKey, provider);

    const deployerContractAddress = getContractAddress({
      from: deployer.address,
      nonce: 0,
    });

    const chainId = (await provider.getNetwork()).chainId;
    console.log(
      `Checking deployer contract ${deployerContractAddress} on chain ${chainId}...`
    );
    const code = await provider.getCode(deployerContractAddress);
    if (code === "0x") {
      console.log("Deployer contract has not been deployed yet");

      console.log("Funding eoa address", fundingAccount.address);
      console.log("Deployer eoa address", deployer.address);
      const [deployerBalance, signerBalance] = await Promise.all([
        provider.getBalance(deployer.address),
        provider.getBalance(fundingAccount.address),
      ]);
      console.log(
        "Deployer Balance %f : %f",
        deployerBalance,
        ethers.utils.formatEther(deployerBalance)
      );
      console.log(
        "Signer Balance %f : %f",
        signerBalance,
        ethers.utils.formatEther(signerBalance)
      );

      if (deployerBalance.lt(DEPLOYMENT_FEE)) {
        const fundsNeeded = DEPLOYMENT_FEE.sub(deployerBalance);
        console.log("fundsNeeded ", ethers.utils.formatEther(fundsNeeded));
        if (signerBalance.gt(fundsNeeded)) {
          console.log("sending funds");
          const trx = await fundingAccount.sendTransaction({
            to: deployer.address,
            value: fundsNeeded,
          });
          await trx.wait();
          console.log("funds sent");
        } else {
          throw new Error("Not enough funds on funding contract");
        }
      }
      console.log("Deploying Deployer Contract...");
      // const deployerContractDeployed = await new Deployer__factory(deployer).deploy({maxFeePerGas: 350e9, maxPriorityFeePerGas: 100e9, nonce: 0});
      const deployerContractDeployed = await new Deployer__factory(
        deployer
      ).deploy();
      await deployerContractDeployed.deployed();
      console.log(
        "Deployed new Deployer Contract at %s on chain %s: %i",
        deployerContractDeployed.address,
        hardhat.network.name,
        chainId
      );
    } else {
      console.log(
        "Deployer Contract has already been deployed at %s on chain %s: %i",
        deployerContractAddress,
        hardhat.network.name,
        chainId
      );
    }
  } catch (error) {
    console.log("error while deploying Deployer Contract");
    console.log(error);
  }
}

function getDeploymentGasPrice(): number {
  // TESTNETS
  if (
    hardhat.network.name === "polygon_mumbai" &&
    hardhat.network.config.chainId === 80001
  ) {
    return 50e9;
  } else if (
    hardhat.network.name === "goerli" &&
    hardhat.network.config.chainId === 5
  ) {
    return 400e9;
<<<<<<< HEAD
  } else if (hardhat.network.name === "avalancheTest" && hardhat.network.config.chainId === 43113) {
    return 50e9; //50 nAvax
  } else if (hardhat.network.name === "arbitrumGoerli" && hardhat.network.config.chainId === 421613) {
    return 10e9; //10 Gwei
  } else if (hardhat.network.name === "optimismGoerli" && hardhat.network.config.chainId === 420) {
    return 10e9; //10 gwei
  } else if (hardhat.network.name === "bnb_testnet" && hardhat.network.config.chainId === 97) {
    return 50e9; //50 gwei  
  } else if (hardhat.network.name === "zkevm_testnet" && hardhat.network.config.chainId === 1442) {
    return 100e9; //100 gwei  
  } else if (hardhat.network.name === "sepolia" && hardhat.network.config.chainId === 11155111) {
    return 1e9; //1 gwei 
  // MAINNETS
  } else if (hardhat.network.name === "polygon_mainnet" && hardhat.network.config.chainId === 137) {
=======
  } else if (
    hardhat.network.name === "avalancheTest" &&
    hardhat.network.config.chainId === 43113
  ) {
    return 50e9; // 50 nAvax
  } else if (
    hardhat.network.name === "arbitrumGoerli" &&
    hardhat.network.config.chainId === 421613
  ) {
    return 10e9; // 10 Gwei
  } else if (
    hardhat.network.name === "optimismGoerli" &&
    hardhat.network.config.chainId === 420
  ) {
    return 10e9; // 10 gwei
  } else if (
    hardhat.network.name === "bnb_testnet" &&
    hardhat.network.config.chainId === 97
  ) {
    return 50e9; // 50 gwei
  } else if (
    hardhat.network.name === "zkevm_testnet" &&
    hardhat.network.config.chainId === 1442
  ) {
    return 100e9; // 100 gwei
    // MAINNETS
  } else if (
    hardhat.network.name === "polygon_mainnet" &&
    hardhat.network.config.chainId === 137
  ) {
>>>>>>> 32e70cb8
    return 500e9; // 500 gwei
  } else if (
    hardhat.network.name === "eth_mainnet" &&
    hardhat.network.config.chainId === 1
  ) {
    return 50e9; // 50 gwei
  } else if (
    hardhat.network.name === "avalancheMain" &&
    hardhat.network.config.chainId === 43114
  ) {
    return 50e9; // 50 gwei
  } else if (
    hardhat.network.name === "arbitrumMain" &&
    hardhat.network.config.chainId === 42161
  ) {
    return 1e9; // 1 gwei
  } else if (
    hardhat.network.name === "optimismMainnet" &&
    hardhat.network.config.chainId === 10
  ) {
    return 1e8; // 0.1 gwei
<<<<<<< HEAD
  } else if (hardhat.network.name === "bnb_mainnet" && hardhat.network.config.chainId === 56) {
    return 15e9; // 15 gwei
  } else if (hardhat.network.name === "zkevm_mainnet" && hardhat.network.config.chainId === 1101) {
=======
  } else if (
    hardhat.network.name === "bnb_mainnet" &&
    hardhat.network.config.chainId === 56
  ) {
    return 10e9; // 10 gwei
  } else if (
    hardhat.network.name === "zkevm_mainnet" &&
    hardhat.network.config.chainId === 1101
  ) {
>>>>>>> 32e70cb8
    return 10e9; // 500 gwei
    // OTHERWISE CHECK HARDHAT CONFIG. IF NOT SET IN CONFIG, USE 100 GWEI
  } else {
    return hardhat.network.config.gasPrice === "auto"
      ? 100e9
      : hardhat.network.config.gasPrice;
  }
}

if (require.main === module) {
  mainDeployDeployer().catch((error) => {
    console.error(error);
    process.exitCode = 1;
  });
}<|MERGE_RESOLUTION|>--- conflicted
+++ resolved
@@ -118,22 +118,6 @@
     hardhat.network.config.chainId === 5
   ) {
     return 400e9;
-<<<<<<< HEAD
-  } else if (hardhat.network.name === "avalancheTest" && hardhat.network.config.chainId === 43113) {
-    return 50e9; //50 nAvax
-  } else if (hardhat.network.name === "arbitrumGoerli" && hardhat.network.config.chainId === 421613) {
-    return 10e9; //10 Gwei
-  } else if (hardhat.network.name === "optimismGoerli" && hardhat.network.config.chainId === 420) {
-    return 10e9; //10 gwei
-  } else if (hardhat.network.name === "bnb_testnet" && hardhat.network.config.chainId === 97) {
-    return 50e9; //50 gwei  
-  } else if (hardhat.network.name === "zkevm_testnet" && hardhat.network.config.chainId === 1442) {
-    return 100e9; //100 gwei  
-  } else if (hardhat.network.name === "sepolia" && hardhat.network.config.chainId === 11155111) {
-    return 1e9; //1 gwei 
-  // MAINNETS
-  } else if (hardhat.network.name === "polygon_mainnet" && hardhat.network.config.chainId === 137) {
-=======
   } else if (
     hardhat.network.name === "avalancheTest" &&
     hardhat.network.config.chainId === 43113
@@ -164,7 +148,6 @@
     hardhat.network.name === "polygon_mainnet" &&
     hardhat.network.config.chainId === 137
   ) {
->>>>>>> 32e70cb8
     return 500e9; // 500 gwei
   } else if (
     hardhat.network.name === "eth_mainnet" &&
@@ -186,11 +169,6 @@
     hardhat.network.config.chainId === 10
   ) {
     return 1e8; // 0.1 gwei
-<<<<<<< HEAD
-  } else if (hardhat.network.name === "bnb_mainnet" && hardhat.network.config.chainId === 56) {
-    return 15e9; // 15 gwei
-  } else if (hardhat.network.name === "zkevm_mainnet" && hardhat.network.config.chainId === 1101) {
-=======
   } else if (
     hardhat.network.name === "bnb_mainnet" &&
     hardhat.network.config.chainId === 56
@@ -200,7 +178,6 @@
     hardhat.network.name === "zkevm_mainnet" &&
     hardhat.network.config.chainId === 1101
   ) {
->>>>>>> 32e70cb8
     return 10e9; // 500 gwei
     // OTHERWISE CHECK HARDHAT CONFIG. IF NOT SET IN CONFIG, USE 100 GWEI
   } else {
