--- conflicted
+++ resolved
@@ -35,17 +35,6 @@
 // TODO
 // remove TEST for production deployments
 export enum DEPLOYMENT_SALTS {
-<<<<<<< HEAD
-  FallBACK_HANDLER = "TEST_CALLBACK_HANDLER_V1_1703",
-  DECODER = "TEST_DECODER_V1_1703",
-  ENTRY_POINT = "TEST_ENTRY_POINT_V1_1703",
-  GAS_ESTIMATOR = "TEST_GAS_ESTIMATOR_V1_1703",
-  MULTI_SEND = "TEST_MULTI_SEND_V1_1703",
-  MULTI_SEND_CALLONLY = "TEST_MULTI_SEND_CALLONLY_V1_1703",
-  WALLET_FACTORY = "TEST_WALLET_FACTORY_V1_1703",
-  WALLET_IMP = "TEST_WALLET_IMP_V1_1703",
-  SINGELTON_PAYMASTER = "TEST_SINGELTON_PAYMASTER_V1_1703",
-=======
   DECODER = "DEVX_DECODER_V0_11042023_uNQch4l",
   ENTRY_POINT = "DEVX_ENTRY_POINT_V0_30032023",
   GAS_ESTIMATOR = "DEVX_GAS_ESTIMATOR_V0_11042023_z45NetJ",
@@ -54,7 +43,6 @@
   WALLET_FACTORY = "DEVX_WALLET_FACTORY_V0_11042023_vyLkpGh",
   WALLET_IMP = "DEVX_WALLET_IMP_V0_11042023_AwPKF0R",
   SINGELTON_PAYMASTER = "DEVX_SINGLETON_PAYMASTER_V0_11042023_v6ISI9i",
->>>>>>> 40947b76
 }
 
 export const factoryAbi = [
