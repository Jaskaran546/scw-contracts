--- conflicted
+++ resolved
@@ -110,12 +110,8 @@
         },
         smartAccountOwner,
         entryPoint,
-<<<<<<< HEAD
-        'getNonce',
+        "getNonce",
         true
-=======
-        "nonce"
->>>>>>> 7e9e189d
       );
       // add invalid validator module address to the signature
       const signatureWithModuleAddress = ethers.utils.defaultAbiCoder.encode(
@@ -157,12 +153,8 @@
         },
         smartAccountOwner,
         entryPoint,
-<<<<<<< HEAD
-        'getNonce',
+        "getNonce",
         true
-=======
-        "nonce"
->>>>>>> 7e9e189d
       );
       // add sentinel module address to the signature
       const signatureWithModuleAddress = ethers.utils.defaultAbiCoder.encode(
@@ -203,12 +195,8 @@
         },
         smartAccountOwner,
         entryPoint,
-<<<<<<< HEAD
-        'getNonce',
+        "getNonce",
         true
-=======
-        "nonce"
->>>>>>> 7e9e189d
       );
       // add not enabled module address to the signature
       const signatureWithModuleAddress = ethers.utils.defaultAbiCoder.encode(
