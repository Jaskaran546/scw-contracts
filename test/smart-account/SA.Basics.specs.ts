import { expect } from "chai";
import { ethers, deployments, waffle } from "hardhat";
import { buildEcdsaModuleAuthorizedForwardTx } from "../../src/utils/execution";
import { encodeTransfer } from "../utils/testUtils";
import { 
  getEntryPoint, 
  getSmartAccountImplementation, 
  getSmartAccountFactory, 
  getMockToken, 
  getEcdsaOwnershipRegistryModule,
  getSmartAccountWithModule,
  getVerifyingPaymaster,
} from "../utils/setupHelper";
import { makeEcdsaModuleUserOp, makeEcdsaModuleUserOpWithPaymaster } from "../utils/userOp";

describe("Modular Smart Account Basics: ", async () => {

  const [deployer, smartAccountOwner, alice, bob, charlie, verifiedSigner] = waffle.provider.getWallets();

  const setupTests = deployments.createFixture(async ({ deployments, getNamedAccounts }) => {
    await deployments.fixture();

    const mockToken = await getMockToken();
    
    const ecdsaModule = await getEcdsaOwnershipRegistryModule();
    const EcdsaOwnershipRegistryModule = await ethers.getContractFactory("EcdsaOwnershipRegistryModule");
      
    let ecdsaOwnershipSetupData = EcdsaOwnershipRegistryModule.interface.encodeFunctionData(
      "initForSmartAccount",
      [await smartAccountOwner.getAddress()]
    );
    const smartAccountDeploymentIndex = 0;
    const userSA = await getSmartAccountWithModule(ecdsaModule.address, ecdsaOwnershipSetupData, smartAccountDeploymentIndex);

    await deployer.sendTransaction({
      to: userSA.address,
      value: ethers.utils.parseEther("10"),
    });

    await mockToken.mint(userSA.address, ethers.utils.parseEther("1000000"));
    
    return {
      entryPoint: await getEntryPoint(),
      smartAccountImplementation: await getSmartAccountImplementation(),
      smartAccountFactory: await getSmartAccountFactory(),
      mockToken: mockToken,
      ecdsaModule: ecdsaModule,
      userSA: userSA,
      verifyingPaymaster: await getVerifyingPaymaster(deployer, verifiedSigner),
    };
  });

  it ("Can deploy SA with default module", async () => {
    const { 
      mockToken,
      ecdsaModule,
      userSA
    } = await setupTests();

    expect(await userSA.isModuleEnabled(ecdsaModule.address)).to.equal(true);
    expect(await ecdsaModule.getOwner(userSA.address)).to.equal(smartAccountOwner.address);

    expect(await ethers.provider.getBalance(userSA.address)).to.equal(ethers.utils.parseEther("10"));
    expect(await mockToken.balanceOf(userSA.address)).to.equal(ethers.utils.parseEther("1000000"));
  });

<<<<<<< HEAD
  it ("Can send an ERC20 Transfer userOp", async () => {
    const { 
      entryPoint, 
      mockToken,
      userSA,
      ecdsaModule
    } = await setupTests();

    const charlieTokenBalanceBefore = await mockToken.balanceOf(charlie.address);
    const tokenAmountToTransfer = ethers.utils.parseEther("0.5345");

    const userOp = await makeEcdsaModuleUserOp(
      "executeCall_s1m",
      [
        mockToken.address,
        ethers.utils.parseEther("0"),
        encodeTransfer(charlie.address, tokenAmountToTransfer.toString()),
      ],
      userSA.address,
      smartAccountOwner,
      entryPoint,
      ecdsaModule.address
    )

    const handleOpsTxn = await entryPoint.handleOps([userOp], alice.address);
    await handleOpsTxn.wait();

    expect(await mockToken.balanceOf(charlie.address)).to.equal(charlieTokenBalanceBefore.add(tokenAmountToTransfer));
  });

  it ("Can send a Native Token Transfer userOp", async () => {
    const { 
      entryPoint, 
      userSA,
      ecdsaModule
    } = await setupTests();

    const charlieBalanceBefore = await charlie.getBalance();
    const amountToTransfer = ethers.utils.parseEther("0.5345");

    const userOp = await makeEcdsaModuleUserOp(
      "executeCall_s1m",
      [
        charlie.address,
        amountToTransfer,
        "0x",
      ],
      userSA.address,
      smartAccountOwner,
      entryPoint,
      ecdsaModule.address
    );

    const handleOpsTxn = await entryPoint.handleOps([userOp], alice.address);
    await handleOpsTxn.wait();
    expect(await charlie.getBalance()).to.equal(charlieBalanceBefore.add(amountToTransfer));
  });

  it ("Can send a userOp with Paymaster payment", async () => {
    const { 
      entryPoint, 
      mockToken,
      userSA,
      ecdsaModule,
      verifyingPaymaster
    } = await setupTests();

    const charlieTokenBalanceBefore = await mockToken.balanceOf(charlie.address);
    const tokenAmountToTransfer = ethers.utils.parseEther("0.6458");

    const userOp = await makeEcdsaModuleUserOpWithPaymaster(
      "executeCall_s1m",
      [
        mockToken.address,
        ethers.utils.parseEther("0"),
        encodeTransfer(charlie.address, tokenAmountToTransfer.toString()),
      ],
      userSA.address,
      smartAccountOwner,
      entryPoint,
      ecdsaModule.address,
      verifyingPaymaster,
      verifiedSigner,
    );

    const handleOpsTxn = await entryPoint.handleOps([userOp], verifiedSigner.address);
    await handleOpsTxn.wait();

    expect(await mockToken.balanceOf(charlie.address)).to.equal(charlieTokenBalanceBefore.add(tokenAmountToTransfer));
  });
=======
  /**
   * To test that SA and Modules work properly in the wild, the most important tests
   * such as "Send userOp" and "Send userOp with Paymaster" need to be tested in a 
   * bundler-enabled environment. Thus such test has been moved into the /bundler-integration
   * suite.
   *  
   * See test/bundler-integration/smart-account/SA.Basics.specs.ts for more Basic SA tests
   */
>>>>>>> c9b18a68

  it ("Can verify a signature through isValidSignature", async () => {    
    const { 
      userSA,
      ecdsaModule
    } = await setupTests();

    const eip1271MagicValue = "0x1626ba7e";
    const message = "Some message from dApp";
    const messageHash = ethers.utils.hashMessage(message);

    const signature = await smartAccountOwner.signMessage(message);
    let signatureWithModuleAddress = ethers.utils.defaultAbiCoder.encode(
      ["bytes", "address"], 
      [signature, ecdsaModule.address]
    );

    const returnedValue = await userSA.isValidSignature(messageHash, signatureWithModuleAddress);
    expect(returnedValue).to.be.equal(eip1271MagicValue);
  });

});<|MERGE_RESOLUTION|>--- conflicted
+++ resolved
@@ -63,99 +63,7 @@
     expect(await ethers.provider.getBalance(userSA.address)).to.equal(ethers.utils.parseEther("10"));
     expect(await mockToken.balanceOf(userSA.address)).to.equal(ethers.utils.parseEther("1000000"));
   });
-
-<<<<<<< HEAD
-  it ("Can send an ERC20 Transfer userOp", async () => {
-    const { 
-      entryPoint, 
-      mockToken,
-      userSA,
-      ecdsaModule
-    } = await setupTests();
-
-    const charlieTokenBalanceBefore = await mockToken.balanceOf(charlie.address);
-    const tokenAmountToTransfer = ethers.utils.parseEther("0.5345");
-
-    const userOp = await makeEcdsaModuleUserOp(
-      "executeCall_s1m",
-      [
-        mockToken.address,
-        ethers.utils.parseEther("0"),
-        encodeTransfer(charlie.address, tokenAmountToTransfer.toString()),
-      ],
-      userSA.address,
-      smartAccountOwner,
-      entryPoint,
-      ecdsaModule.address
-    )
-
-    const handleOpsTxn = await entryPoint.handleOps([userOp], alice.address);
-    await handleOpsTxn.wait();
-
-    expect(await mockToken.balanceOf(charlie.address)).to.equal(charlieTokenBalanceBefore.add(tokenAmountToTransfer));
-  });
-
-  it ("Can send a Native Token Transfer userOp", async () => {
-    const { 
-      entryPoint, 
-      userSA,
-      ecdsaModule
-    } = await setupTests();
-
-    const charlieBalanceBefore = await charlie.getBalance();
-    const amountToTransfer = ethers.utils.parseEther("0.5345");
-
-    const userOp = await makeEcdsaModuleUserOp(
-      "executeCall_s1m",
-      [
-        charlie.address,
-        amountToTransfer,
-        "0x",
-      ],
-      userSA.address,
-      smartAccountOwner,
-      entryPoint,
-      ecdsaModule.address
-    );
-
-    const handleOpsTxn = await entryPoint.handleOps([userOp], alice.address);
-    await handleOpsTxn.wait();
-    expect(await charlie.getBalance()).to.equal(charlieBalanceBefore.add(amountToTransfer));
-  });
-
-  it ("Can send a userOp with Paymaster payment", async () => {
-    const { 
-      entryPoint, 
-      mockToken,
-      userSA,
-      ecdsaModule,
-      verifyingPaymaster
-    } = await setupTests();
-
-    const charlieTokenBalanceBefore = await mockToken.balanceOf(charlie.address);
-    const tokenAmountToTransfer = ethers.utils.parseEther("0.6458");
-
-    const userOp = await makeEcdsaModuleUserOpWithPaymaster(
-      "executeCall_s1m",
-      [
-        mockToken.address,
-        ethers.utils.parseEther("0"),
-        encodeTransfer(charlie.address, tokenAmountToTransfer.toString()),
-      ],
-      userSA.address,
-      smartAccountOwner,
-      entryPoint,
-      ecdsaModule.address,
-      verifyingPaymaster,
-      verifiedSigner,
-    );
-
-    const handleOpsTxn = await entryPoint.handleOps([userOp], verifiedSigner.address);
-    await handleOpsTxn.wait();
-
-    expect(await mockToken.balanceOf(charlie.address)).to.equal(charlieTokenBalanceBefore.add(tokenAmountToTransfer));
-  });
-=======
+  
   /**
    * To test that SA and Modules work properly in the wild, the most important tests
    * such as "Send userOp" and "Send userOp with Paymaster" need to be tested in a 
@@ -164,7 +72,6 @@
    *  
    * See test/bundler-integration/smart-account/SA.Basics.specs.ts for more Basic SA tests
    */
->>>>>>> c9b18a68
 
   it ("Can verify a signature through isValidSignature", async () => {    
     const { 
