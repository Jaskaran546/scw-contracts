--- conflicted
+++ resolved
@@ -11,15 +11,9 @@
 } from "../utils/setupHelper";
 import { makeEcdsaModuleUserOp } from "../utils/userOp";
 
-<<<<<<< HEAD
-describe("Smart Account Modules: ", async () => {
-
-  const [deployer, smartAccountOwner, alice, bob, charlie, verifiedSigner] = waffle.provider.getWallets();
-=======
 describe("Modular Smart Account Modules: ", async () => {
   const [deployer, smartAccountOwner, alice, bob, charlie, verifiedSigner] =
     waffle.provider.getWallets();
->>>>>>> 32e70cb8
   const sentinelAddress = "0x0000000000000000000000000000000000000001";
 
   const setupTests = deployments.createFixture(async ({ deployments }) => {
@@ -173,44 +167,8 @@
       ).to.equal(false);
     });
 
-<<<<<<< HEAD
-    it ("Can enable and setup another module and it is enabled and setup", async () => {
-      const {
-        ecdsaModule,
-        userSA,
-        entryPoint
-      } = await setupTests();
-
-      const SocialRecoveryModule = await ethers.getContractFactory("LegacySocialRecoveryModule");
-      const socialRecoveryModule = await SocialRecoveryModule.deploy();
-
-      let socialRecoverySetupData = SocialRecoveryModule.interface.encodeFunctionData(
-        "setup",
-        [[await alice.getAddress(), await bob.getAddress(), await charlie.getAddress()], 2]
-      );
-
-      let userOp = await makeEcdsaModuleUserOp(
-        "setupAndEnableModule",
-        [socialRecoveryModule.address, socialRecoverySetupData],
-        userSA.address,
-        smartAccountOwner,
-        entryPoint,
-        ecdsaModule.address
-      );
-
-      const tx = await entryPoint.handleOps([userOp], alice.address);
-      await expect(tx).to.not.emit(entryPoint, "UserOperationRevertReason");
-
-      expect(await userSA.isModuleEnabled(socialRecoveryModule.address)).to.be.true;
-
-      expect(await socialRecoveryModule.isFriend(userSA.address, alice.address)).to.be.true;
-      expect(await socialRecoveryModule.isFriend(userSA.address, bob.address)).to.be.true;
-      expect(await socialRecoveryModule.isFriend(userSA.address, charlie.address)).to.be.true;
-      expect(await socialRecoveryModule.isFriend(userSA.address, deployer.address)).to.be.false;
-=======
     it("MOVED: Can enable and setup another module and it is enabled and setup", async () => {
       // moved to test/bundler-integration/smart-account/SA.Modules.specs.ts
->>>>>>> 32e70cb8
     });
 
     // can not enable address(0) as module
@@ -257,20 +215,8 @@
     });
 
     // can not enable module that is already enabled
-<<<<<<< HEAD
-    it("Can not setup and enable module that is already enabled", async() =>{
-      const {
-        ecdsaModule,
-        userSA,
-        entryPoint
-      } = await setupTests();
-
-      const SocialRecoveryModule = await ethers.getContractFactory("LegacySocialRecoveryModule");
-      const socialRecoveryModule = await SocialRecoveryModule.deploy();
-=======
     it("Can not setup and enable module that is already enabled", async () => {
       const { ecdsaModule, userSA, entryPoint } = await setupTests();
->>>>>>> 32e70cb8
 
       const SocialRecoveryModule = await ethers.getContractFactory(
         "SocialRecoveryModule"
