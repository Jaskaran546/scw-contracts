version: "2"

services:
  bundler:
    ports: ["3000:3000"]
<<<<<<< HEAD
    image: ankurdubeybiconomy/bundler:latest # Image based off accountabstraction/bundler:0.6.1 with fixes for debug_bundler_clearState
    command: --network http://geth-dev:8545 --entryPoint 0x1E1EDc60c3C65E45C18D30a5D6E614c2e12d08E1 --show-stack-traces
=======
    image: accountabstraction/bundler:0.6.1
    command: --network http://geth-dev:8545 --entryPoint ${ENTRYPOINT} --show-stack-traces
>>>>>>> cae334c7
    volumes:
      - ./workdir:/app/workdir:ro

    mem_limit: 1000M
    logging:
      driver: "json-file"
      options:
        max-size: 10m
        max-file: "10"

  geth-dev:
    build: geth-dev
    ports: ["8545:8545"]<|MERGE_RESOLUTION|>--- conflicted
+++ resolved
@@ -3,13 +3,8 @@
 services:
   bundler:
     ports: ["3000:3000"]
-<<<<<<< HEAD
     image: ankurdubeybiconomy/bundler:latest # Image based off accountabstraction/bundler:0.6.1 with fixes for debug_bundler_clearState
-    command: --network http://geth-dev:8545 --entryPoint 0x1E1EDc60c3C65E45C18D30a5D6E614c2e12d08E1 --show-stack-traces
-=======
-    image: accountabstraction/bundler:0.6.1
     command: --network http://geth-dev:8545 --entryPoint ${ENTRYPOINT} --show-stack-traces
->>>>>>> cae334c7
     volumes:
       - ./workdir:/app/workdir:ro
 
