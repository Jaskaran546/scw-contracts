import { expect } from "chai";
import {
  makeEcdsaSessionKeySignedUserOp,
  enableNewTreeForSmartAccountViaEcdsa,
  getERC20SessionKeyParams,
  addLeavesForSmartAccountViaEcdsa
} from "../../../utils/sessionKey";
import { ethers, deployments } from "hardhat";
import { makeEcdsaModuleUserOp, fillAndSign } from "../../../utils/userOp";
import { encodeTransfer } from "../../../utils/testUtils";
import {
  getEntryPoint,
  getSmartAccountImplementation,
  getSmartAccountFactory,
  getMockToken,
  getEcdsaOwnershipRegistryModule,
  getSmartAccountWithModule,
  getVerifyingPaymaster,
} from "../../../utils/setupHelper";
import { BigNumber } from "ethers";
import { UserOperation } from "../../../utils/userOperation";
import { BundlerTestEnvironment } from "../../environment/bundlerEnvironment";
import { SignerWithAddress } from "@nomiclabs/hardhat-ethers/signers";

describe("SessionKey: ERC20 Session Validation Module (with Bundler)", async () => {
  let [
    deployer,
    smartAccountOwner,
    alice,
    charlie,
    verifiedSigner,
    sessionKey,
  ] = [] as SignerWithAddress[];
  const maxAmount = ethers.utils.parseEther("100");

  let environment: BundlerTestEnvironment;

  before(async function () {
    const chainId = (await ethers.provider.getNetwork()).chainId;
    if (chainId !== BundlerTestEnvironment.BUNDLER_ENVIRONMENT_CHAIN_ID) {
      this.skip();
    }

    environment = await BundlerTestEnvironment.getDefaultInstance();
  });

  beforeEach(async function () {
    [deployer, smartAccountOwner, alice, charlie, verifiedSigner, sessionKey] =
      await ethers.getSigners();
  });

  afterEach(async function () {
    const chainId = (await ethers.provider.getNetwork()).chainId;
    if (chainId !== BundlerTestEnvironment.BUNDLER_ENVIRONMENT_CHAIN_ID) {
      this.skip();
    }

    await Promise.all([
      environment.revert(environment.defaultSnapshot!),
      environment.resetBundler(),
    ]);
  });

  const setupTests = deployments.createFixture(async ({ deployments }) => {
    await deployments.fixture();
    const mockToken = await getMockToken();
    const entryPoint = await getEntryPoint();
    const ecdsaModule = await getEcdsaOwnershipRegistryModule();
    const EcdsaOwnershipRegistryModule = await ethers.getContractFactory(
      "EcdsaOwnershipRegistryModule"
    );
    const ecdsaOwnershipSetupData =
      EcdsaOwnershipRegistryModule.interface.encodeFunctionData(
        "initForSmartAccount",
        [await smartAccountOwner.getAddress()]
      );
    const smartAccountDeploymentIndex = 0;
    const userSA = await getSmartAccountWithModule(
      ecdsaModule.address,
      ecdsaOwnershipSetupData,
      smartAccountDeploymentIndex
    );

<<<<<<< HEAD
    // send funds to userSA and mint tokens
    await deployer.sendTransaction({
      to: userSA.address,
      value: ethers.utils.parseEther("10"),
    });
    await mockToken.mint(userSA.address, ethers.utils.parseEther("1000000"));

    // deploy forward flow module and enable it in the smart account
    const sessionKeyManager = await (
      await ethers.getContractFactory("SessionKeyManager")
    ).deploy();
    const userOp = await makeEcdsaModuleUserOp(
      "enableModule",
      [sessionKeyManager.address],
      userSA.address,
      smartAccountOwner,
      entryPoint,
      ecdsaModule.address
    );
    await entryPoint.handleOps([userOp], alice.address);
=======
      // send funds to userSA and mint tokens
      await deployer.sendTransaction({
        to: userSA.address,
        value: ethers.utils.parseEther("10"),
      });
      await mockToken.mint(userSA.address, ethers.utils.parseEther("1000000"));

      // deploy forward flow module and enable it in the smart account
      const sessionKeyManager = await (
        await ethers.getContractFactory("SessionKeyManager")
      ).deploy();
      const userOp = await makeEcdsaModuleUserOp(
        "enableModule",
        [sessionKeyManager.address],
        userSA.address,
        smartAccountOwner,
        entryPoint,
        ecdsaModule.address,
        {
          preVerificationGas: 50000,
        }
      );
      
      await environment.sendUserOperation(userOp, entryPoint.address);

      const erc20SessionModule = await (
        await ethers.getContractFactory("ERC20SessionValidationModule")
      ).deploy();

      const { sessionKeyData, leafData } = await getERC20SessionKeyParams(
        sessionKey.address,
        mockToken.address,
        charlie.address,
        maxAmount,
        0,
        0,
        erc20SessionModule.address
      );
>>>>>>> edb4e263

    const erc20SessionModule = await (
      await ethers.getContractFactory("ERC20SessionValidationModule")
    ).deploy();

    const { sessionKeyData, leafData } = await getERC20SessionKeyParams(
      sessionKey.address,
      mockToken.address,
      charlie.address,
      maxAmount,
      0,
      0,
      erc20SessionModule.address
    );

    const merkleTree = await enableNewTreeForSmartAccountViaEcdsa(
      [ethers.utils.keccak256(leafData)],
      sessionKeyManager,
      userSA.address,
      smartAccountOwner,
      entryPoint,
      ecdsaModule.address
    );

    return {
      entryPoint: entryPoint,
      smartAccountImplementation: await getSmartAccountImplementation(),
      smartAccountFactory: await getSmartAccountFactory(),
      ecdsaModule: ecdsaModule,
      userSA: userSA,
      mockToken: mockToken,
      verifyingPaymaster: await getVerifyingPaymaster(deployer, verifiedSigner),
      sessionKeyManager: sessionKeyManager,
      erc20SessionModule: erc20SessionModule,
      sessionKeyData: sessionKeyData,
      leafData: leafData,
      merkleTree: merkleTree,
    };
  });

  const makeErc20TransferUserOp = async function (
    token: string,
    amount: BigNumber,
    recipient: string,
    txnValue: BigNumber,
    testParams: any = {}
  ): Promise<UserOperation> {
    const transferUserOp = await makeEcdsaSessionKeySignedUserOp(
      "execute_ncC",
      [token, txnValue, encodeTransfer(recipient, amount.toString())],
      testParams.userSA.address,
      sessionKey,
      testParams.entryPoint,
      testParams.sessionKeyManager.address,
      0,
      0,
      testParams.erc20SessionModule.address,
      testParams.sessionKeyData,
      testParams.merkleTree.getHexProof(
        ethers.utils.keccak256(testParams.leafData)
      ),
      {
        preVerificationGas: 50000,
      }
    );
    return transferUserOp;
  };

  it("should be able to process Session Key signed userOp", async () => {
    const {
      entryPoint,
      userSA,
      sessionKeyManager,
      erc20SessionModule,
      sessionKeyData,
      leafData,
      merkleTree,
      mockToken,
    } = await setupTests();
    const tokenAmountToTransfer = ethers.utils.parseEther("0.7534");

    const transferUserOp = await makeErc20TransferUserOp(
      mockToken.address,
      tokenAmountToTransfer,
      charlie.address,
      ethers.utils.parseEther("0"),
      {
        entryPoint,
        userSA,
        sessionKeyManager,
        erc20SessionModule,
        sessionKeyData,
        leafData,
        merkleTree,
      }
    );

    const charlieTokenBalanceBefore = await mockToken.balanceOf(
      charlie.address
    );
    await environment.sendUserOperation(transferUserOp, entryPoint.address);
    expect(await mockToken.balanceOf(charlie.address)).to.equal(
      charlieTokenBalanceBefore.add(tokenAmountToTransfer)
    );
  });

});<|MERGE_RESOLUTION|>--- conflicted
+++ resolved
@@ -3,7 +3,7 @@
   makeEcdsaSessionKeySignedUserOp,
   enableNewTreeForSmartAccountViaEcdsa,
   getERC20SessionKeyParams,
-  addLeavesForSmartAccountViaEcdsa
+  addLeavesForSmartAccountViaEcdsa,
 } from "../../../utils/sessionKey";
 import { ethers, deployments } from "hardhat";
 import { makeEcdsaModuleUserOp, fillAndSign } from "../../../utils/userOp";
@@ -81,7 +81,6 @@
       smartAccountDeploymentIndex
     );
 
-<<<<<<< HEAD
     // send funds to userSA and mint tokens
     await deployer.sendTransaction({
       to: userSA.address,
@@ -99,49 +98,27 @@
       userSA.address,
       smartAccountOwner,
       entryPoint,
-      ecdsaModule.address
-    );
-    await entryPoint.handleOps([userOp], alice.address);
-=======
-      // send funds to userSA and mint tokens
-      await deployer.sendTransaction({
-        to: userSA.address,
-        value: ethers.utils.parseEther("10"),
-      });
-      await mockToken.mint(userSA.address, ethers.utils.parseEther("1000000"));
-
-      // deploy forward flow module and enable it in the smart account
-      const sessionKeyManager = await (
-        await ethers.getContractFactory("SessionKeyManager")
-      ).deploy();
-      const userOp = await makeEcdsaModuleUserOp(
-        "enableModule",
-        [sessionKeyManager.address],
-        userSA.address,
-        smartAccountOwner,
-        entryPoint,
-        ecdsaModule.address,
-        {
-          preVerificationGas: 50000,
-        }
-      );
-      
-      await environment.sendUserOperation(userOp, entryPoint.address);
-
-      const erc20SessionModule = await (
-        await ethers.getContractFactory("ERC20SessionValidationModule")
-      ).deploy();
-
-      const { sessionKeyData, leafData } = await getERC20SessionKeyParams(
-        sessionKey.address,
-        mockToken.address,
-        charlie.address,
-        maxAmount,
-        0,
-        0,
-        erc20SessionModule.address
-      );
->>>>>>> edb4e263
+      ecdsaModule.address,
+      {
+        preVerificationGas: 50000,
+      }
+    );
+
+    await environment.sendUserOperation(userOp, entryPoint.address);
+
+    const erc20SessionModule = await (
+      await ethers.getContractFactory("ERC20SessionValidationModule")
+    ).deploy();
+
+    const { sessionKeyData, leafData } = await getERC20SessionKeyParams(
+      sessionKey.address,
+      mockToken.address,
+      charlie.address,
+      maxAmount,
+      0,
+      0,
+      erc20SessionModule.address
+    );
 
     const erc20SessionModule = await (
       await ethers.getContractFactory("ERC20SessionValidationModule")
@@ -247,5 +224,4 @@
       charlieTokenBalanceBefore.add(tokenAmountToTransfer)
     );
   });
-
 });