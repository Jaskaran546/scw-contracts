import { expect } from "chai";
import { ethers } from "hardhat";
import {
  SmartWallet,
  WalletFactory,
  EntryPoint,
  MockToken,
  MultiSend,
  StorageSetter,
<<<<<<< HEAD
  SocialRecoveryModule,
=======
  WhitelistModule,
>>>>>>> c8321043
  DefaultCallbackHandler,
} from "../../typechain";
import { SignerWithAddress } from "@nomiclabs/hardhat-ethers/signers";
import { encodeTransfer, encodeTransferFrom } from "./testUtils";
import {
  buildContractCall,
  MetaTransaction,
  SafeTransaction,
  Transaction,
  FeeRefund,
  executeTx,
  safeSignTypedData,
  safeSignMessage,
  buildSafeTransaction,
  executeContractCallWithSigners,
  EOA_CONTROLLED_FLOW,
} from "../../src/utils/execution";
import { buildMultiSendSafeTx } from "../../src/utils/multisend";

describe("Base Wallet Functionality", function () {
  // TODO
  let baseImpl: SmartWallet;
  let walletFactory: WalletFactory;
  let entryPoint: EntryPoint;
  let token: MockToken;
  let multiSend: MultiSend;
  let storage: StorageSetter;
  let socialRecoveryModule: SocialRecoveryModule;
  let owner: string;
  let bob: string;
  let charlie: string;
  let userSCW: any;
  let handler: DefaultCallbackHandler;
  const VERSION = "1.0.4";
  const create2FactoryAddress = "0xce0042B868300000d44A59004Da54A005ffdcf9f";
  let accounts: any;

  /* const domainType = [
    { name: "name", type: "string" },
    { name: "version", type: "string" },
    { name: "verifyingContract", type: "address" },
    { name: "salt", type: "bytes32" },
  ]; */

  beforeEach(async () => {
    accounts = await ethers.getSigners();
    const addresses = await ethers.provider.listAccounts();
    const ethersSigner = ethers.provider.getSigner();

    owner = await accounts[0].getAddress();
    bob = await accounts[1].getAddress();
    charlie = await accounts[2].getAddress();
    // const owner = "0x7306aC7A32eb690232De81a9FFB44Bb346026faB";

    const EntryPoint = await ethers.getContractFactory("EntryPoint");
    entryPoint = await EntryPoint.deploy();
    await entryPoint.deployed();
    console.log("Entry point deployed at: ", entryPoint.address);

    const DefaultHandler = await ethers.getContractFactory(
      "DefaultCallbackHandler"
    );
    handler = await DefaultHandler.deploy();
    await handler.deployed();
    console.log("Default callback handler deployed at: ", handler.address);

    const BaseImplementation = await ethers.getContractFactory("SmartAccount");
    baseImpl = await BaseImplementation.deploy(entryPoint.address);
    await baseImpl.deployed();
    console.log("base wallet impl deployed at: ", baseImpl.address);

    const WalletFactory = await ethers.getContractFactory(
      "SmartAccountFactory"
    );
    walletFactory = await WalletFactory.deploy(
      baseImpl.address,
      handler.address
    );
    await walletFactory.deployed();
    console.log("wallet factory deployed at: ", walletFactory.address);

    const MockToken = await ethers.getContractFactory("MockToken");
    token = await MockToken.deploy();
    await token.deployed();
    console.log("Test token deployed at: ", token.address);

    const Storage = await ethers.getContractFactory("StorageSetter");
    storage = await Storage.deploy();
    console.log("storage setter contract deployed at: ", storage.address);

    const MultiSend = await ethers.getContractFactory("MultiSend");
    multiSend = await MultiSend.deploy();
    console.log("Multisend helper contract deployed at: ", multiSend.address);

    console.log("mint tokens to owner address..");
    await token.mint(owner, ethers.utils.parseEther("1000000"));
  });

  // describe("Wallet initialization", function () {
  it("Should set the correct states on proxy", async function () {
    const indexForSalt = 0;
    const expected = await walletFactory.getAddressForCounterfactualWallet(
      owner,
      indexForSalt
    );
    console.log("deploying new wallet..expected address: ", expected);

    await expect(walletFactory.deployCounterFactualWallet(owner, indexForSalt))
      .to.emit(walletFactory, "SmartAccountCreated")
      .withArgs(expected, baseImpl.address, owner, VERSION, indexForSalt);

    userSCW = await ethers.getContractAt(
      "contracts/smart-contract-wallet/SmartAccount.sol:SmartAccount",
      expected
    );

    const entryPointAddress = await userSCW.entryPoint();
    expect(entryPointAddress).to.equal(entryPoint.address);

    const walletOwner = await userSCW.owner();
    expect(walletOwner).to.equal(owner);

    const walletNonce1 = await userSCW.nonce();
    const walletNonce2 = await userSCW.getNonce(EOA_CONTROLLED_FLOW);
    const chainId = await userSCW.getChainId();

    console.log("walletNonce AA flow ", walletNonce1);
    console.log("walletNonce EOA flow ", walletNonce2);
    console.log("chainId ", chainId);

    const tx = await accounts[1].sendTransaction({
      from: bob,
      to: expected,
      value: ethers.utils.parseEther("5"),
    });

    await expect(tx)
      .to.emit(userSCW, 'SmartAccountReceivedNativeToken')
      .withArgs(bob, ethers.utils.parseEther("5"));

  });

  it("can enable modules and accept transactions from it", async function () {
    await token
      .connect(accounts[0])
      .transfer(userSCW.address, ethers.utils.parseEther("100"));

    const WhitelistModule = await ethers.getContractFactory("WhitelistModule");
    const whitelistModule: WhitelistModule = await WhitelistModule.deploy(bob);
    console.log("Test module deployed at ", whitelistModule.address);

    // whitelisting target contract
    await whitelistModule
      .connect(accounts[1])
      .whitelistDestination(token.address);

    // Owner itself can not directly add modules
    await expect(
      userSCW.connect(accounts[0]).enableModule(whitelistModule.address)
    ).to.be.reverted;

    // Without enabling module one can't send transactions
    // invoking safe from module without enabling it!
    await expect(
      whitelistModule
        .connect(accounts[2])
        .authCall(
          userSCW.address,
          token.address,
          ethers.utils.parseEther("0"),
          encodeTransfer(charlie, ethers.utils.parseEther("10").toString())
        )
    ).to.be.reverted;

    // Modules can only be enabled via safe transaction
    await expect(
      executeContractCallWithSigners(
        userSCW,
        userSCW,
        "enableModule",
        [whitelistModule.address],
        [accounts[0]]
      )
    ).to.emit(userSCW, "ExecutionSuccess");

    // TODO
    // have to write a test to disable a module

    // invoking module!
    await whitelistModule
      .connect(accounts[2])
      .authCall(
        userSCW.address,
        token.address,
        ethers.utils.parseEther("0"),
        encodeTransfer(charlie, ethers.utils.parseEther("10").toString())
      );

    expect(await token.balanceOf(charlie)).to.equal(
      ethers.utils.parseEther("10")
    );
  });

  // Transactions
  it("Should send basic erc20 transactions from SCW to external contracts", async function () {
    console.log("sending tokens to the safe..");
    await token
      .connect(accounts[0])
      .transfer(userSCW.address, ethers.utils.parseEther("100"));

    // test for executeCall method with erc20 transfer
    const data = encodeTransfer(bob, ethers.utils.parseEther("10").toString());
    let tx = await userSCW
      .connect(accounts[0])
      .executeCall(token.address, ethers.utils.parseEther("0"), data);
    await tx.wait();
    expect(await token.balanceOf(bob)).to.equal(ethers.utils.parseEther("10"));

    // test for executeBatchCall method with erc20 transfer
    const data2 = encodeTransfer(
      charlie,
      ethers.utils.parseEther("10").toString()
    );
    tx = await userSCW
      .connect(accounts[0])
      .executeBatchCall([token.address, token.address], [0, 0], [data, data2]);
    await tx.wait();

    expect(await token.balanceOf(bob)).to.equal(ethers.utils.parseEther("20"));
    expect(await token.balanceOf(charlie)).to.equal(
      ethers.utils.parseEther("10")
    );
  });

  it("Should send basic native eth transactions from SCW to external contracts", async function () {
    console.log("sending native tokens to bob charlie..");

    // test for executeCall method with native value transfer
    const bobBalBefore = await ethers.provider.getBalance(bob);
    let tx = await userSCW
      .connect(accounts[0])
      .executeCall(bob, ethers.utils.parseEther("1"), "0x");
    await tx.wait();
    expect(await ethers.provider.getBalance(bob)).to.equal(
      bobBalBefore.add(ethers.utils.parseEther("1"))
    );

    // executeBatchCall method with native value transfer
    const charlieBalBefore = await ethers.provider.getBalance(charlie);
    tx = await userSCW
      .connect(accounts[0])
      .executeBatchCall(
        [bob, charlie],
        [ethers.utils.parseEther("1"), ethers.utils.parseEther("1")],
        ["0x", "0x"]
      );
    await tx.wait();
    expect(await ethers.provider.getBalance(bob)).to.equal(
      bobBalBefore.add(ethers.utils.parseEther("2"))
    );
    expect(await ethers.provider.getBalance(charlie)).to.equal(
      charlieBalBefore.add(ethers.utils.parseEther("1"))
    );

    // test with empty array data and value
    tx = userSCW.connect(accounts[0]).executeBatchCall([], [], []);
    expect(tx).to.be.revertedWith("empty array provided");
  });

  it("should send transactions in a batch", async function () {
    await token
      .connect(accounts[0])
      .transfer(userSCW.address, ethers.utils.parseEther("100"));

    const txs: MetaTransaction[] = [
      buildSafeTransaction({
        to: bob,
        value: ethers.utils.parseEther("1"),
        nonce: 0, // doesn't matter
      }),
      buildSafeTransaction({
        to: charlie,
        value: ethers.utils.parseEther("0.1"),
        nonce: 0, // doesn't matter
      }),
      buildContractCall(
        token,
        "transfer",
        [bob, ethers.utils.parseEther("10")],
        0
      ),
      buildSafeTransaction({
        to: token.address,
        // value: ethers.utils.parseEther("1"),
        data: encodeTransfer(charlie, ethers.utils.parseEther("10").toString()),
        nonce: 0, // doesn't matter
      }),
      buildContractCall(storage, "setStorage", ["0xbaddad"], 0), // nonce here doesn't matter
      buildContractCall(storage, "setStorage", ["0xbaddad"], 0, true), // delegateCall
    ];
    // console.log(txs);
    const safeTx: SafeTransaction = buildMultiSendSafeTx(
      multiSend,
      txs,
      await userSCW.getNonce(EOA_CONTROLLED_FLOW)
    );
    const chainId = await userSCW.getChainId();
    const { signer, data } = await safeSignTypedData(
      accounts[0],
      userSCW,
      safeTx,
      chainId
    );

    const transaction: Transaction = {
      to: safeTx.to,
      value: safeTx.value,
      data: safeTx.data,
      operation: safeTx.operation,
      targetTxGas: safeTx.targetTxGas,
    };
    const refundInfo: FeeRefund = {
      baseGas: safeTx.baseGas,
      gasPrice: safeTx.gasPrice,
      tokenGasPriceFactor: safeTx.tokenGasPriceFactor,
      gasToken: safeTx.gasToken,
      refundReceiver: safeTx.refundReceiver,
    };

    let signature = "0x";
    signature += data.slice(2);
    await expect(
      userSCW.connect(accounts[0]).execTransaction(
        transaction,
        refundInfo,
        signature
      )
    ).to.emit(userSCW, "ExecutionSuccess");

    await expect(
      await ethers.provider.getStorageAt(
        userSCW.address,
        "0x4242424242424242424242424242424242424242424242424242424242424242"
      )
    ).to.be.eq("0x" + "baddad".padEnd(64, "0"));

    await expect(
      await ethers.provider.getStorageAt(
        storage.address,
        "0x4242424242424242424242424242424242424242424242424242424242424242"
      )
    ).to.be.eq("0x" + "baddad".padEnd(64, "0"));

    expect(await token.balanceOf(bob)).to.equal(ethers.utils.parseEther("10"));
    expect(await token.balanceOf(charlie)).to.equal(
      ethers.utils.parseEther("10")
    );
  });

  it("should send a single transacton (EIP712 sign)", async function () {
    await token
      .connect(accounts[0])
      .transfer(userSCW.address, ethers.utils.parseEther("100"));

    const safeTx: SafeTransaction = buildSafeTransaction({
      to: token.address,
      // value: ethers.utils.parseEther("1"),
      data: encodeTransfer(charlie, ethers.utils.parseEther("10").toString()),
      nonce: await userSCW.getNonce(EOA_CONTROLLED_FLOW),
    });

    const chainId = await userSCW.getChainId();
    const { signer, data } = await safeSignTypedData(
      accounts[0],
      userSCW,
      safeTx,
      chainId
    );

    console.log(safeTx);

    const transaction: Transaction = {
      to: safeTx.to,
      value: safeTx.value,
      data: safeTx.data,
      operation: safeTx.operation,
      targetTxGas: safeTx.targetTxGas,
    };
    const refundInfo: FeeRefund = {
      baseGas: safeTx.baseGas,
      gasPrice: safeTx.gasPrice,
      tokenGasPriceFactor: safeTx.tokenGasPriceFactor,
      gasToken: safeTx.gasToken,
      refundReceiver: safeTx.refundReceiver,
    };

    let signature = "0x";
    signature += data.slice(2);

    await expect(
      userSCW.connect(accounts[0]).execTransaction(
        transaction,
        refundInfo,
        signature
      )
    ).to.emit(userSCW, "ExecutionSuccess");

    expect(await token.balanceOf(charlie)).to.equal(
      ethers.utils.parseEther("10")
    );
  });

  it("Can not execute txn with the wrong nonce", async function () {
    await token
      .connect(accounts[0])
      .transfer(userSCW.address, ethers.utils.parseEther("100"));

    const wrongNonce = (await userSCW.getNonce(EOA_CONTROLLED_FLOW)).add(1);

    const safeTx: SafeTransaction = buildSafeTransaction({
      to: token.address,
      // value: ethers.utils.parseEther("1"),
      data: encodeTransfer(charlie, ethers.utils.parseEther("10").toString()),
      nonce: wrongNonce,
    });

    const chainId = await userSCW.getChainId();
    const { signer, data } = await safeSignTypedData(
      accounts[0],
      userSCW,
      safeTx,
      chainId
    );

    console.log(safeTx);

    const transaction: Transaction = {
      to: safeTx.to,
      value: safeTx.value,
      data: safeTx.data,
      operation: safeTx.operation,
      targetTxGas: safeTx.targetTxGas,
    };
    const refundInfo: FeeRefund = {
      baseGas: safeTx.baseGas,
      gasPrice: safeTx.gasPrice,
      tokenGasPriceFactor: safeTx.tokenGasPriceFactor,
      gasToken: safeTx.gasToken,
      refundReceiver: safeTx.refundReceiver,
    };

    let signature = "0x";
    signature += data.slice(2);
    await expect(
      userSCW.connect(accounts[0]).execTransaction(
        transaction,
        refundInfo,
        signature
      )
    ).to.be.reverted;

    expect(await token.balanceOf(charlie)).to.equal(
      ethers.utils.parseEther("0")
    );
  }); 

  it("Can not execute txn with the same nonce twice", async function () {
    await token
      .connect(accounts[0])
      .transfer(userSCW.address, ethers.utils.parseEther("100"));

    const safeTx: SafeTransaction = buildSafeTransaction({
      to: token.address,
      // value: ethers.utils.parseEther("1"),
      data: encodeTransfer(charlie, ethers.utils.parseEther("10").toString()),
      nonce: await userSCW.getNonce(EOA_CONTROLLED_FLOW),
    });

    const chainId = await userSCW.getChainId();
    const { signer, data } = await safeSignTypedData(
      accounts[0],
      userSCW,
      safeTx,
      chainId
    );

    console.log(safeTx);

    const transaction: Transaction = {
      to: safeTx.to,
      value: safeTx.value,
      data: safeTx.data,
      operation: safeTx.operation,
      targetTxGas: safeTx.targetTxGas,
    };
    const refundInfo: FeeRefund = {
      baseGas: safeTx.baseGas,
      gasPrice: safeTx.gasPrice,
      tokenGasPriceFactor: safeTx.tokenGasPriceFactor,
      gasToken: safeTx.gasToken,
      refundReceiver: safeTx.refundReceiver,
    };

    let signature = "0x";
    signature += data.slice(2);

    await expect(
      userSCW.connect(accounts[0]).execTransaction(
        transaction,
        refundInfo,
        signature
      )
    ).to.emit(userSCW, "ExecutionSuccess");

    expect(await token.balanceOf(charlie)).to.equal(
      ethers.utils.parseEther("10")
    );

    await expect(
      userSCW.connect(accounts[0]).execTransaction(
        transaction,
        refundInfo,
        signature
      )
    ).to.be.reverted;

    expect(await token.balanceOf(charlie)).to.equal(
      ethers.utils.parseEther("10")
    );

  }); 

  it("should send two consecutive transactions with the correct nonces and they go through)", async function () {
    await token
      .connect(accounts[0])
      .transfer(userSCW.address, ethers.utils.parseEther("100"));

    const safeTx: SafeTransaction = buildSafeTransaction({
      to: token.address,
      // value: ethers.utils.parseEther("1"),
      data: encodeTransfer(charlie, ethers.utils.parseEther("10").toString()),
      nonce: await userSCW.getNonce(EOA_CONTROLLED_FLOW),
    });

    const chainId = await userSCW.getChainId();
    let { signer, data } = await safeSignTypedData(
      accounts[0],
      userSCW,
      safeTx,
      chainId
    );

    //console.log(safeTx);

    const transaction: Transaction = {
      to: safeTx.to,
      value: safeTx.value,
      data: safeTx.data,
      operation: safeTx.operation,
      targetTxGas: safeTx.targetTxGas,
    };
    const refundInfo: FeeRefund = {
      baseGas: safeTx.baseGas,
      gasPrice: safeTx.gasPrice,
      tokenGasPriceFactor: safeTx.tokenGasPriceFactor,
      gasToken: safeTx.gasToken,
      refundReceiver: safeTx.refundReceiver,
    };

    let signature = "0x";
    signature += data.slice(2);
    await expect(
      userSCW.connect(accounts[0]).execTransaction(
        transaction,
        refundInfo,
        signature
      )
    ).to.emit(userSCW, "ExecutionSuccess");

    expect(await token.balanceOf(charlie)).to.equal(
      ethers.utils.parseEther("10")
    );

    const safeTx2: SafeTransaction = buildSafeTransaction({
      to: token.address,
      // value: ethers.utils.parseEther("1"),
      data: encodeTransfer(charlie, ethers.utils.parseEther("11").toString()),
      nonce: await userSCW.getNonce(EOA_CONTROLLED_FLOW),
    });

    ( { signer, data } = await safeSignTypedData(
      accounts[0],
      userSCW,
      safeTx2,
      chainId
    ) );

    const transaction2: Transaction = {
      to: safeTx2.to,
      value: safeTx2.value,
      data: safeTx2.data,
      operation: safeTx2.operation,
      targetTxGas: safeTx2.targetTxGas,
    };

    signature = "0x";
    signature += data.slice(2);

    await expect(
      userSCW.connect(accounts[0]).execTransaction(
        transaction2,
        refundInfo,
        signature
      )
    ).to.emit(userSCW, "ExecutionSuccess");

    expect(await token.balanceOf(charlie)).to.equal(
      ethers.utils.parseEther("21")
    );

  });

  it("should send a single transacton (personal sign)", async function () {
    await token
      .connect(accounts[0])
      .transfer(userSCW.address, ethers.utils.parseEther("100"));

    const safeTx: SafeTransaction = buildSafeTransaction({
      to: token.address,
      // value: ethers.utils.parseEther("1"),
      data: encodeTransfer(charlie, ethers.utils.parseEther("10").toString()),
      nonce: await userSCW.getNonce(EOA_CONTROLLED_FLOW),
    });

    const chainId = await userSCW.getChainId();
    const { signer, data } = await safeSignMessage(
      accounts[0],
      userSCW,
      safeTx,
      chainId
    );
    console.log(safeTx);

    const transaction: Transaction = {
      to: safeTx.to,
      value: safeTx.value,
      data: safeTx.data,
      operation: safeTx.operation,
      targetTxGas: safeTx.targetTxGas,
    };
    const refundInfo: FeeRefund = {
      baseGas: safeTx.baseGas,
      gasPrice: safeTx.gasPrice,
      tokenGasPriceFactor: safeTx.tokenGasPriceFactor,
      gasToken: safeTx.gasToken,
      refundReceiver: safeTx.refundReceiver,
    };

    let signature = "0x";
    signature += data.slice(2);
    await expect(
      userSCW.connect(accounts[0]).execTransaction(
        transaction,
        refundInfo,
        signature
      )
    ).to.emit(userSCW, "ExecutionSuccess");

    expect(await token.balanceOf(charlie)).to.equal(
      ethers.utils.parseEther("10")
    );
  });

  // Work in progress!
  // transactions from modules -> Done
  // execTransaction from relayer - personal Sign + EIP712 sign (without refund) -> Done
  // above with refund in eth and in erc20 [ Need gas estimation utils! #Review] -> Done

  it("can send transactions and charge smart account for fees in native tokens", async function () {
    const balanceBefore = await ethers.provider.getBalance(bob);
    console.log(balanceBefore.toString());

    await token
      .connect(accounts[0])
      .transfer(userSCW.address, ethers.utils.parseEther("100"));

    const safeTx: SafeTransaction = buildSafeTransaction({
      to: token.address,
      // value: ethers.utils.parseEther("1"),
      data: encodeTransfer(charlie, ethers.utils.parseEther("10").toString()),
      nonce: await userSCW.getNonce(EOA_CONTROLLED_FLOW),
    });

    const gasEstimate1 = await ethers.provider.estimateGas({
      to: token.address,
      data: encodeTransfer(charlie, ethers.utils.parseEther("10").toString()),
      from: userSCW.address,
    });

    // console.log(gasEstimate1.toNumber());

    const chainId = await userSCW.getChainId();

    safeTx.refundReceiver = "0x0000000000000000000000000000000000000000";
    safeTx.gasToken = "0x0000000000000000000000000000000000000000";
    safeTx.gasPrice = 10000000000;
    safeTx.targetTxGas = gasEstimate1.toNumber();
    safeTx.baseGas = 21000 + 21000; // base plus eth transfer

    const { signer, data } = await safeSignTypedData(
      accounts[0],
      userSCW,
      safeTx,
      chainId
    );

    // console.log(safeTx);

    let signature = "0x";
    signature += data.slice(2);

    const transaction: Transaction = {
      to: safeTx.to,
      value: safeTx.value,
      data: safeTx.data,
      operation: safeTx.operation,
      targetTxGas: safeTx.targetTxGas,
    };
    const refundInfo: FeeRefund = {
      baseGas: safeTx.baseGas,
      gasPrice: safeTx.gasPrice,
      tokenGasPriceFactor: safeTx.tokenGasPriceFactor,
      gasToken: safeTx.gasToken,
      refundReceiver: safeTx.refundReceiver,
    };

    await expect(
      userSCW.connect(accounts[1]).execTransaction(
        transaction,
        refundInfo,
        signature,
        { gasPrice: safeTx.gasPrice }
      )
    ).to.emit(userSCW, "ExecutionSuccess");

    expect(await token.balanceOf(charlie)).to.equal(
      ethers.utils.parseEther("10")
    );

    const balanceAfter = await ethers.provider.getBalance(bob);
    console.log(balanceAfter.toString());
    if (balanceAfter.gt(balanceBefore)) {
      console.log("balance increased for bob");
    }
  });

  it("can send transactions and charge smart account for fees in erc20 tokens", async function () {
    await token
      .connect(accounts[0])
      .transfer(userSCW.address, ethers.utils.parseEther("100"));

    const tokenBalanceBefore = await token.balanceOf(bob);
    console.log(tokenBalanceBefore.toString());

    const safeTx: SafeTransaction = buildSafeTransaction({
      to: token.address,
      // value: ethers.utils.parseEther("1"),
      data: encodeTransfer(charlie, ethers.utils.parseEther("10").toString()),
      nonce: await userSCW.getNonce(EOA_CONTROLLED_FLOW),
    });

    const gasEstimate1 = await ethers.provider.estimateGas({
      to: token.address,
      data: encodeTransfer(charlie, ethers.utils.parseEther("10").toString()),
      from: userSCW.address,
    });

    const chainId = await userSCW.getChainId();

    safeTx.refundReceiver = "0x0000000000000000000000000000000000000000";
    safeTx.gasToken = token.address;
    safeTx.gasPrice = 1000000000000; // this would be token gas price
    safeTx.targetTxGas = gasEstimate1.toNumber();
    safeTx.baseGas = 21000 + gasEstimate1.toNumber() - 21000; // base plus erc20 token transfer

    const { signer, data } = await safeSignTypedData(
      accounts[0],
      userSCW,
      safeTx,
      chainId
    );

    // console.log(safeTx);

    let signature = "0x";
    signature += data.slice(2);

    const transaction: Transaction = {
      to: safeTx.to,
      value: safeTx.value,
      data: safeTx.data,
      operation: safeTx.operation,
      targetTxGas: safeTx.targetTxGas,
    };
    const refundInfo: FeeRefund = {
      baseGas: safeTx.baseGas,
      gasPrice: safeTx.gasPrice,
      tokenGasPriceFactor: safeTx.tokenGasPriceFactor,
      gasToken: safeTx.gasToken,
      refundReceiver: safeTx.refundReceiver,
    };

    await expect(
      userSCW.connect(accounts[1]).execTransaction(
        transaction,
        refundInfo,
        signature,
        { gasPrice: safeTx.gasPrice }
      )
    ).to.emit(userSCW, "ExecutionSuccess");

    expect(await token.balanceOf(charlie)).to.equal(
      ethers.utils.parseEther("10")
    );

    const tokenBalanceAfter = await token.balanceOf(bob);
    console.log(tokenBalanceAfter.toString());
  });

  // keep mixedAuth for setOwner() and write test cases to update it from owner and from sample social recovery module.
  it("can update owner by current owner or social recovery module", async function () {
    /// 1. update setOwner() by social recovery module
    // current owner - owner accounts[0]
    const currentOwner = await userSCW.owner();
    expect(currentOwner).to.equal(accounts[0].address);

    // social recovery module deploy - socialRecoveryModule
    const SocialRecoveryModule = await ethers.getContractFactory(
      "SocialRecoveryModule"
    );
    socialRecoveryModule = await SocialRecoveryModule.connect(
      accounts[0]
    ).deploy();
    console.log("SocialModule deployed at ", socialRecoveryModule.address);

    // setup social recovery module, set bob, charlie as friends and set threshold as 2
    await socialRecoveryModule
      .connect(accounts[0])
      .setup([bob, charlie], 2, userSCW.address);

    // Owner itself can not directly add modules
    let tx = userSCW
      .connect(accounts[0])
      .enableModule(socialRecoveryModule.address);
    await expect(tx).to.be.reverted;
    // without enabling module one can't send transactions invoking safe from module without enabling it!
    await expect(
      socialRecoveryModule
        .connect(charlie)
        .recoverAccess(userSCW.address, charlie)
    ).to.be.reverted;

    // Modules can only be enabled via safe transaction
    tx = executeContractCallWithSigners(
      userSCW,
      userSCW,
      "enableModule",
      [socialRecoveryModule.address],
      [accounts[0]]
    );
    await expect(tx).to.emit(userSCW, "ExecutionSuccess");

    // creating data and dataHash signed by owner
    const newOwner = accounts[5];
    const data = await userSCW.interface.encodeFunctionData("setOwner", [
      newOwner.address,
    ]);
    console.log("data ", data);
    const dataHash = await socialRecoveryModule
      .connect(accounts[0])
      .getDataHash(data);
    console.log("dataHash ", dataHash);

    // bob confirms transaction for setOwner()
    tx = await socialRecoveryModule
      .connect(accounts[1])
      .confirmTransaction(dataHash);
    // charlie confirms transaction for setOwner()
    tx = await socialRecoveryModule
      .connect(accounts[2])
      .confirmTransaction(dataHash);
    // recoverAccess() will be invoked by module
    tx = await socialRecoveryModule
      .connect(accounts[1])
      .recoverAccess(userSCW.address, newOwner.address);

    console.log(
      "newOner should be",
      newOwner.address,
      "and is",
      await userSCW.owner()
    );
    // check if owner is updated
    expect(await userSCW.owner()).to.equal(newOwner.address);

    /// 2. update setOwner() by current owner
    await expect(
      executeContractCallWithSigners(
        userSCW,
        userSCW,
        "setOwner",
        [accounts[0].address],
        [accounts[5]]
      )
    ).to.emit(userSCW, "ExecutionSuccess");

    console.log(
      "again newOner should be",
      accounts[0].address,
      "and is",
      await userSCW.owner()
    );
    expect(await userSCW.owner()).to.equal(accounts[0].address);
  });

  it("should not be able to updateImplementation from any module call, or execute() / execFromEntryPoint() method of AA flow", async function () {
    // deploy new implementation
    const UserSCWImpl2 = await ethers.getContractFactory(
      "contracts/smart-contract-wallet/SmartAccount.sol:SmartAccount"
    );
    const userSCWImpl2: SmartWallet = await UserSCWImpl2.connect(
      accounts[0]
    ).deploy(entryPoint.address);
    console.log("UserSCWImpl2 deployed at ", userSCWImpl2.address);

    /// 1. updateImplementation from social recovery module
    const data = await userSCW.interface.encodeFunctionData(
      "updateImplementation",
      [userSCWImpl2.address] // new implementation
    );

    await expect(
      socialRecoveryModule.connect(accounts[0]).authCall(userSCW.address, data)
    ).to.be.reverted;

    /// 2. updateImplementation from execTransaction for AA flow via owner
    const tx = executeContractCallWithSigners(
      userSCW,
      userSCW,
      "updateImplementation",
      [userSCWImpl2.address], // new implementation
      [accounts[0]]
    );
    await expect(tx).to.be.reverted;
  });
});<|MERGE_RESOLUTION|>--- conflicted
+++ resolved
@@ -7,11 +7,8 @@
   MockToken,
   MultiSend,
   StorageSetter,
-<<<<<<< HEAD
-  SocialRecoveryModule,
-=======
+  SampleSocialRecoveryModule,
   WhitelistModule,
->>>>>>> c8321043
   DefaultCallbackHandler,
 } from "../../typechain";
 import { SignerWithAddress } from "@nomiclabs/hardhat-ethers/signers";
