--- conflicted
+++ resolved
@@ -119,8 +119,6 @@
     );
     console.log("deploying new wallet..expected address: ", expected);
 
-<<<<<<< HEAD
-=======
     await expect(
       walletFactory.deployCounterFactualWallet(
         baseImpl.address,
@@ -131,7 +129,6 @@
       .to.emit(walletFactory, "AccountCreation")
       .withArgs(expected, baseImpl.address, initializer, indexForSalt);
 
->>>>>>> 87f7da8a
     userSCW = await ethers.getContractAt(
       "contracts/smart-contract-wallet/SmartAccount.sol:SmartAccount",
       expected
