--- conflicted
+++ resolved
@@ -125,19 +125,6 @@
       const smartAccountDeploymentIndex = 0;
 
       const expectedSmartAccountAddress =
-<<<<<<< HEAD
-        await smartAccountFactory.getAddressForCounterFactualAccount(ecdsaModule.address, ecdsaOwnershipSetupData, smartAccountDeploymentIndex);
-
-      const deploymentTx = await smartAccountFactory.deployCounterFactualAccount(ecdsaModule.address, ecdsaOwnershipSetupData, smartAccountDeploymentIndex);
-      expect(deploymentTx).to.emit(smartAccountFactory, "AccountCreation").withArgs(expectedSmartAccountAddress, ecdsaModule.address, smartAccountDeploymentIndex);
-      
-      const smartAccount = await ethers.getContractAt("SmartAccount", expectedSmartAccountAddress);
-      expect(await smartAccount.getImplementation()).to.equal(await smartAccountFactory.basicImplementation());
-      expect(await smartAccount.entryPoint()).to.equal(await smartAccountImplementation.entryPoint());
-      expect(await smartAccount.isModuleEnabled(ecdsaModule.address)).to.equal(true);
-      expect(await ecdsaModule.getOwner(smartAccount.address)).to.equal(smartAccountOwner.address);
-      expect(await smartAccount.nonce(0)).to.equal(0);
-=======
         await smartAccountFactory.getAddressForCounterFactualAccount(
           ecdsaModule.address,
           ecdsaOwnershipSetupData,
@@ -174,8 +161,7 @@
       expect(await ecdsaModule.getOwner(smartAccount.address)).to.equal(
         smartAccountOwner.address
       );
-      expect(await smartAccount.nonce()).to.equal(0);
->>>>>>> 7e9e189d
+      expect(await smartAccount.nonce(0)).to.equal(0);
     });
 
     it("should revert if already deployed", async () => {
